--- conflicted
+++ resolved
@@ -117,20 +117,17 @@
     # value to False to disable the optimized model.
     "USE_OPTIMIZED_MODEL":
     lambda: bool(int(os.getenv('USE_OPTIMIZED_MODEL', '1'))),
-<<<<<<< HEAD
     # SELECT_GATING_TOPK_SOTFMAX_EXPERTS is the equivalent of select_experts in non-quantized scenarios.
     # In theory, it should have better performance than select_experts.
     # Subsequent versions will remove the SELECT_GATING_TOPK_SOTFMAX_EXPERTS tag and use it as the default mode.
     "SELECT_GATING_TOPK_SOTFMAX_EXPERTS":
     lambda: bool(int(os.getenv("SELECT_GATING_TOPK_SOTFMAX_EXPERTS", '0'))),
-=======
     # The tolerance of the kv cache size, if the difference between the
     # actual kv cache size and the cached kv cache size is less than this value,
     # then the cached kv cache size will be used.
     "VLLM_ASCEND_KV_CACHE_MEGABYTES_FLOATING_TOLERANCE":
     lambda: int(
         os.getenv("VLLM_ASCEND_KV_CACHE_MEGABYTES_FLOATING_TOLERANCE", 64)),
->>>>>>> cc210f46
 }
 
 # end-env-vars-definition
