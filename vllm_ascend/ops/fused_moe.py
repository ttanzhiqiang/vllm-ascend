# Copyright (c) 2025 Huawei Technologies Co., Ltd. All Rights Reserved.
# Copyright 2023 The vLLM team.
#
# Licensed under the Apache License, Version 2.0 (the "License");
# you may not use this file except in compliance with the License.
# You may obtain a copy of the License at
#
#     http://www.apache.org/licenses/LICENSE-2.0
#
# Unless required by applicable law or agreed to in writing, software
# distributed under the License is distributed on an "AS IS" BASIS,
# WITHOUT WARRANTIES OR CONDITIONS OF ANY KIND, either express or implied.
# See the License for the specific language governing permissions and
# limitations under the License.
# This file is a part of the vllm-ascend project.
# Adapted from vllm/tests/kernels/test_moe.py

import os
from typing import Any, Callable, List, Optional, Tuple, Union

import torch
import torch.distributed as dist
import torch_npu
from torch import nn
from vllm.config import get_current_vllm_config
from vllm.distributed import (GroupCoordinator, get_tensor_model_parallel_rank,
                              get_tensor_model_parallel_world_size,
                              tensor_model_parallel_all_reduce)
from vllm.distributed.parallel_state import get_dp_group, get_tp_group
from vllm.forward_context import get_forward_context
from vllm.model_executor.layers.fused_moe.layer import (
    FusedMoE, UnquantizedFusedMoEMethod, determine_expert_map)
from vllm.model_executor.layers.quantization.base_config import \
    QuantizationConfig

import vllm_ascend.envs as envs_ascend
from vllm_ascend.ascend_config import get_ascend_config
from vllm_ascend.distributed.parallel_state import get_ep_group, get_etp_group
from vllm_ascend.ops.expert_load_balancer import ExpertLoadBalancer
from vllm_ascend.utils import (FusedMoEState, dispose_tensor,
                               get_fused_moe_state, is_310p, npu_stream_switch,
                               npu_wait_tensor, vllm_version_is)

if vllm_version_is("0.9.1"):
    from vllm.model_executor.layers.fused_moe.layer import \
        FusedMoEParallelConfig
    from vllm.model_executor.layers.fused_moe.layer import \
        MoEConfig as FusedMoEConfig
else:
    from vllm.model_executor.layers.fused_moe.config import (
        FusedMoEConfig, FusedMoEParallelConfig)

MOE_ALL2ALL_BUFFER: bool = envs_ascend.MOE_ALL2ALL_BUFFER


def process_topk_ids(topk_ids: torch.Tensor, expert_num: int, ep_size: int,
                     max_row_per_ep_rank: int, num_tokens: int,
                     top_k: int) -> tuple[torch.Tensor, torch.Tensor]:
    original_total_elements = num_tokens * top_k
    device = topk_ids.device
    original_dtype = topk_ids.dtype

    if original_total_elements == 0:
        output_len = ep_size * max_row_per_ep_rank
        topk_ids_pad = torch.full((output_len, ),
                                  expert_num,
                                  dtype=original_dtype,
                                  device=device)
        unpad_indices = torch.full((original_total_elements, ),
                                   -1,
                                   dtype=torch.long,
                                   device=device)
        return topk_ids_pad, unpad_indices

    experts_per_ep_rank_val = expert_num // ep_size
    if experts_per_ep_rank_val == 0:
        raise ValueError(
            "expert_num // ep_size is 0, which leads to division by zero in ep_rank calculation. "
            "Ensure expert_num >= ep_size.")

    assigned_ep_rank = (topk_ids.float() /
                        experts_per_ep_rank_val).to(original_dtype)
    indices_arange = torch.arange(topk_ids.shape[0], device=device)

    is_new_segment = torch.cat((torch.tensor([True], device=device),
                                assigned_ep_rank[1:] != assigned_ep_rank[:-1]))
    temp_start_markers = torch.full_like(indices_arange,
                                         -1,
                                         dtype=indices_arange.dtype)
    temp_start_markers[is_new_segment] = indices_arange[is_new_segment]
    start_offset_for_each_token = torch.cummax(temp_start_markers, dim=0)[0]
    token_intra_ep_rank_idx = indices_arange - start_offset_for_each_token
    is_kept_mask = token_intra_ep_rank_idx < max_row_per_ep_rank
    cumsum_kept = torch.cumsum(is_kept_mask.float(), dim=0).to(torch.long)
    indices_in_rec_cond_list_for_all = cumsum_kept - 1
    unpad_indices = torch.where(
        is_kept_mask, indices_in_rec_cond_list_for_all,
        torch.tensor(-1, device=device, dtype=torch.long))
    output_len = ep_size * max_row_per_ep_rank
    topk_ids_pad = torch.full((output_len, ),
                              expert_num,
                              dtype=original_dtype,
                              device=device)
    if topk_ids.shape[0] > 0:
        all_destination_indices = assigned_ep_rank * max_row_per_ep_rank + token_intra_ep_rank_idx
        temp_pad_buffer = torch.full((output_len + 1, ),
                                     expert_num,
                                     dtype=original_dtype,
                                     device=device)
        output_len_tensor = torch.tensor(output_len,
                                         dtype=torch.long,
                                         device=device)
        scatter_indices = torch.where(is_kept_mask, all_destination_indices,
                                      output_len_tensor)
        temp_pad_buffer.scatter_(0, scatter_indices, topk_ids)
        topk_ids_pad = temp_pad_buffer[:output_len]
    return topk_ids_pad, unpad_indices


def fused_experts_with_mc2(
    hidden_states: torch.Tensor,
    w1: torch.Tensor,
    w2: torch.Tensor,
    topk_weights: torch.Tensor,
    topk_ids: torch.Tensor,
    top_k: int,
    expert_map: torch.Tensor = None,
    moe_all_to_all_group_name: Optional[str] = None,
    shared_experts: Optional[Any] = None
) -> Union[torch.Tensor, Tuple[torch.Tensor, torch.Tensor]]:
    global_bs = 0
    moe_expert_num = len(expert_map)
    kwargs_mc2 = {
        "x": hidden_states,
        "expert_ids": topk_ids,
        "expert_shard_type": 0,
        "shared_expert_rank_num": 0,
        "moe_expert_num": moe_expert_num,
        "global_bs": global_bs,
    }

    rank = torch.distributed.get_rank()

    quant_mode = 0
    ep_group = get_ep_group().device_group
    local_rank = torch.distributed.get_rank(group=ep_group)
    all_to_all_group_size = torch.distributed.get_world_size(ep_group)

    tp_size = get_etp_group().world_size
    tp_rank = rank % tp_size

    stage1_kwargs = {
        "scales": None,
        "quant_mode": quant_mode,
        "group_ep": moe_all_to_all_group_name,
        "ep_world_size": all_to_all_group_size,
        "ep_rank_id": local_rank,
        # "group_tp": self.moe_rs_group_name,
        "group_tp": moe_all_to_all_group_name,
        "tp_world_size": tp_size,
        "tp_rank_id": tp_rank,
    }
    kwargs_mc2.update(stage1_kwargs)

    output = torch_npu.npu_moe_distribute_dispatch(**kwargs_mc2)
    expand_x, dynamic_scale, expand_idx, expert_token_nums, ep_recv_counts = output[
        0:5]

    if shared_experts is not None:
        with npu_stream_switch("moe_secondary", 0):
            npu_wait_tensor(hidden_states, topk_weights)
            shared_gate_up, _ = shared_experts.gate_up_proj(hidden_states)
            npu_wait_tensor(shared_gate_up, expand_x)
            shared_act = shared_experts.act_fn(shared_gate_up)

    w1 = w1.transpose(1, 2)

    group_list = expert_token_nums.to(torch.int64)
    gate_up_out_list = torch_npu.npu_grouped_matmul(
        x=[expand_x],
        weight=[w1],
        split_item=2,
        # 1 means count mode, to avoid cumulative operation of the group list
        group_list_type=1,
        group_type=0,
        group_list=group_list,
    )

    # TODO: Remove this in the future.
    gate_up_out = torch.cat(gate_up_out_list, dim=0)
    gate_up_out = torch_npu.npu_swiglu(gate_up_out)

    w2 = w2.transpose(1, 2)
    down_out_list = torch_npu.npu_grouped_matmul(
        x=[gate_up_out],
        weight=[w2],
        split_item=2,
        group_list_type=1,
        group_type=0,
        group_list=group_list,
    )

    down_out_list = torch.cat(down_out_list, dim=0)

    # moeCombine
    kwargs_mc2 = {
        "expand_x": down_out_list,
        "expert_ids": topk_ids,
        "expand_idx": expand_idx,
        "expert_scales": topk_weights.to(torch.float32),
        "expert_shard_type": 0,
        "shared_expert_rank_num": 0,
        "moe_expert_num": moe_expert_num,
        "global_bs": 0,
    }
    tp_recv_counts = output[5]
    stage3_kwargs = {
        "ep_send_counts": ep_recv_counts,
        "group_ep": moe_all_to_all_group_name,
        "ep_world_size": all_to_all_group_size,
        "ep_rank_id": local_rank,
        "tp_send_counts": tp_recv_counts,
        # "group_tp": self.moe_rs_group_name,
        "group_tp": moe_all_to_all_group_name,
        "tp_world_size": tp_size,
        "tp_rank_id": tp_rank,
    }
    kwargs_mc2.update(stage3_kwargs)

    hidden_states = torch_npu.npu_moe_distribute_combine(**kwargs_mc2)

    if shared_experts is None:
        return hidden_states
    else:
        with npu_stream_switch("moe_secondary", 0):
            npu_wait_tensor(shared_act, down_out_list)
            shared_hidden_states, _ = shared_experts.down_proj(shared_act)
        return hidden_states, shared_hidden_states


def apply_mlp(hidden_states_wrapper: List[torch.Tensor],
              w1: torch.Tensor,
              w2: torch.Tensor,
              group_list: torch.Tensor,
              group_list_type: int = 1) -> torch.Tensor:
    """
    apply MLP: gate_up_proj -> swiglu -> down_proj

    Args:
        hidden_states_wrapper: wrapper of input hidden states with shape (num_tokens, hidden_size).
        w1: expert weights1 with shape
            (num_experts, hidden_size, intermediate_size * 2)
        w2: expert weights2 with shape
            (num_experts, intermediate_size, hidden_size)
        group_list: number of tokens for each expert, follow cumsum mode, and
            with shape (num_experts).
        transpose_weight:
            w1: (num_experts, intermediate_size * 2, hidden_size) ->
                    (num_experts, hidden_size, intermediate_size * 2)
            w2: (num_experts, hidden_size, intermediate_size) ->
                    (num_experts, intermediate_size, hidden_size)

    Returns:
        hidden_states: output hidden states after MLP.
    """

    assert len(hidden_states_wrapper) == 1
    hidden_states = hidden_states_wrapper.pop()

    w1 = w1.transpose(1, 2)
    hidden_states = torch_npu.npu_grouped_matmul(
        x=[hidden_states],
        weight=[w1],
        split_item=2,
        group_list_type=group_list_type,
        group_type=0,
        group_list=group_list,
    )

    hidden_states = torch.cat(hidden_states, dim=0)
    hidden_states = torch_npu.npu_swiglu(hidden_states)

    w2 = w2.transpose(1, 2)
    hidden_states = torch_npu.npu_grouped_matmul(
        x=[hidden_states],
        weight=[w2],
        split_item=2,
        group_list_type=group_list_type,
        group_type=0,
        group_list=group_list,
    )

    hidden_states = torch.cat(hidden_states, dim=0)
    return hidden_states


def fused_experts_with_all2all(
    hidden_states: torch.Tensor,
    w1: torch.Tensor,
    w2: torch.Tensor,
    topk_weights: torch.Tensor,
    topk_ids: torch.Tensor,
    top_k: int,
    expert_map: torch.Tensor = None,
    ep_group: GroupCoordinator = None,
):
    original_shape = hidden_states.shape
    if len(original_shape) == 3:
        hidden_states = hidden_states.view(-1, hidden_states.shape[-1])

    num_tokens, _ = hidden_states.shape
    num_experts = w1.shape[0]
    device = hidden_states.device

    if expert_map is not None:
        global_num_experts = len(expert_map)
        local_num_experts = global_num_experts // ep_group.world_size
        row_idx_len = num_tokens * top_k
        row_idx = (torch.arange(0,
                                row_idx_len,
                                dtype=torch.int32,
                                device=device).view(top_k, -1).permute(
                                    1, 0).contiguous())
        hidden_states, expanded_row_idx, expanded_expert_idx = torch_npu.npu_moe_init_routing(
            hidden_states,
            row_idx=row_idx,
            expert_idx=topk_ids,
            active_num=num_tokens)

        global_expert_tokens = torch.bincount(expanded_expert_idx,
                                              minlength=global_num_experts)
        scatter_sizes = global_expert_tokens.view(ep_group.world_size,
                                                  -1).sum(-1)

        gather_sizes = torch.empty_like(scatter_sizes)
        dist.all_to_all_single(gather_sizes,
                               scatter_sizes,
                               group=ep_group.device_group)
        scatter_size_list = scatter_sizes.cpu().tolist()
        gather_size_list = gather_sizes.cpu().tolist()

        expanded_expert_idx = expanded_expert_idx % local_num_experts
        hidden_states = ep_group.all_to_all(hidden_states, 0, 0,
                                            scatter_size_list,
                                            gather_size_list)
        local_expert_idx = ep_group.all_to_all(expanded_expert_idx, 0, 0,
                                               scatter_size_list,
                                               gather_size_list)

        sorted_local_expert_idx, sorted_idx = torch.sort(local_expert_idx)

        expert_tokens = torch_npu.npu_moe_compute_expert_tokens(
            sorted_local_expert_idx, local_num_experts).to(torch.int64)

        hidden_states = hidden_states[sorted_idx]
    else:
        row_idx_len = num_tokens * top_k
        row_idx = torch.arange(0,
                               row_idx_len,
                               dtype=torch.int32,
                               device=topk_weights.device).view(
                                   top_k, -1).permute(1, 0).contiguous()
        hidden_states, expanded_row_idx, expanded_expert_idx = torch_npu.npu_moe_init_routing(
            hidden_states,
            row_idx=row_idx,
            expert_idx=topk_ids,
            active_num=num_tokens)

        expert_tokens = torch_npu.npu_moe_compute_expert_tokens(
            expanded_expert_idx, num_experts)
        expert_tokens = expert_tokens.to(torch.int64)

    w1 = w1.transpose(1, 2)
    gate_up_out_list = torch_npu.npu_grouped_matmul(
        x=[hidden_states],
        weight=[w1],
        split_item=2,
        group_list_type=0,
        group_type=0,
        group_list=expert_tokens,
    )

    # TODO: Remove this in the future.
    hidden_states = torch.cat(gate_up_out_list, dim=0)
    hidden_states = torch_npu.npu_swiglu(hidden_states)

    w2 = w2.transpose(1, 2)
    down_out_list = torch_npu.npu_grouped_matmul(
        x=[hidden_states],
        weight=[w2],
        split_item=2,
        group_list_type=0,
        group_type=0,
        group_list=expert_tokens,
    )

    hidden_states = torch.cat(down_out_list, dim=0)

    if expert_map is not None:
        resorted_idx = torch.argsort(sorted_idx)
        hidden_states = hidden_states[resorted_idx]
        hidden_states = ep_group.all_to_all(hidden_states, 0, 0,
                                            gather_size_list,
                                            scatter_size_list)

        final_hidden_states = torch_npu.npu_moe_finalize_routing(
            hidden_states,
            skip1=None,
            skip2=None,
            bias=None,
            scales=topk_weights,
            expanded_src_to_dst_row=expanded_row_idx,
            export_for_source_row=topk_ids,
        )
    else:
        # TODO: Reorder device memory 2 times here, replace the current
        # implementation here when suitable operators become available.
        final_hidden_states = torch_npu.npu_moe_finalize_routing(
            hidden_states,
            skip1=None,
            skip2=None,
            bias=None,
            scales=topk_weights,
            expanded_src_to_dst_row=expanded_row_idx,
            export_for_source_row=topk_ids,
        )
    if len(original_shape) == 3:
        final_hidden_states = final_hidden_states.view(original_shape)
    return final_hidden_states


# currently expert parallelism implemented with all2all
# is under-optimized.
def fused_experts_with_all2all_buffer(
    hidden_states: torch.Tensor,
    w1: torch.Tensor,
    w2: torch.Tensor,
    topk_weights: torch.Tensor,
    topk_ids: torch.Tensor,
    top_k: int,
    max_model_len: int,
    global_batch_size: int,
    expert_map: torch.Tensor = None,
    ep_group: GroupCoordinator = None,
):
    original_shape = hidden_states.shape
    if len(original_shape) == 3:
        hidden_states = hidden_states.view(-1, hidden_states.shape[-1])

    num_tokens, _ = hidden_states.shape
    device = hidden_states.device

    global_num_experts = len(expert_map)
    local_num_experts = global_num_experts // ep_group.world_size
    row_idx_len = num_tokens * top_k
    row_idx = (torch.arange(0, row_idx_len, dtype=torch.int32,
                            device=device).view(top_k,
                                                -1).permute(1, 0).contiguous())
    hidden_states, expanded_row_idx, expanded_expert_idx = torch_npu.npu_moe_init_routing(
        hidden_states,
        row_idx=row_idx,
        expert_idx=topk_ids,
        active_num=num_tokens)

    max_row_per_ep_rank = (-(-global_batch_size // ep_group.world_size) *
                           max_model_len // ep_group.world_size +
                           1) * top_k * 2
    expert_idx_buffer_scatter, unpad_indices = process_topk_ids(
        expanded_expert_idx, global_num_experts, ep_group.world_size,
        max_row_per_ep_rank, num_tokens, top_k)
    hidden_states_pad_idx = torch.zeros(
        expert_idx_buffer_scatter.shape,
        dtype=expert_idx_buffer_scatter.dtype,
        device=expert_idx_buffer_scatter.device)
    non_pad_len = torch.sum(
        (expert_idx_buffer_scatter != global_num_experts).to(torch.int32))
    hidden_states_pad_idx[
        expert_idx_buffer_scatter != global_num_experts] = torch.arange(
            non_pad_len,
            dtype=expert_idx_buffer_scatter.dtype,
            device=hidden_states.device)

    hidden_states_buffer_scatter = hidden_states[hidden_states_pad_idx]
    expert_idx_buffer_gather = torch.empty_like(
        expert_idx_buffer_scatter,
        dtype=expert_idx_buffer_scatter.dtype,
        device=expert_idx_buffer_scatter.device)
    hidden_states_buffer_gather = torch.empty_like(
        hidden_states_buffer_scatter,
        dtype=hidden_states_buffer_scatter.dtype,
        device=hidden_states_buffer_scatter.device)
    dist.all_to_all_single(expert_idx_buffer_gather,
                           expert_idx_buffer_scatter,
                           group=ep_group.device_group)
    dist.all_to_all_single(hidden_states_buffer_gather,
                           hidden_states_buffer_scatter,
                           group=ep_group.device_group)
    mask = expert_idx_buffer_gather != global_num_experts
    local_expert_idx = expert_idx_buffer_gather[mask] - ep_group.rank * (
        global_num_experts // ep_group.world_size)
    hidden_states = hidden_states_buffer_gather[mask]
    idx_type = local_expert_idx.dtype
    sorted_local_expert_idx, sorted_idx = torch.sort(local_expert_idx.float())
    sorted_local_expert_idx = sorted_local_expert_idx.to(idx_type)

    expert_tokens = torch_npu.npu_moe_compute_expert_tokens(
        sorted_local_expert_idx, local_num_experts).to(torch.int64)
    hidden_states = hidden_states[sorted_idx]
    group_list_type = 0

    hidden_states_wrapper = [hidden_states]
    del hidden_states

    hidden_states = apply_mlp(hidden_states_wrapper,
                              w1,
                              w2,
                              expert_tokens,
                              group_list_type=group_list_type)

    resorted_idx = torch.argsort(sorted_idx.float()).to(sorted_idx.dtype)
    hidden_states = hidden_states[resorted_idx]
    hidden_states_scatter = torch.zeros(
        (mask.shape[0], hidden_states.shape[1]),
        dtype=hidden_states.dtype,
        device=hidden_states.device)
    hidden_states_scatter[mask] = hidden_states
    hidden_states_gatter = torch.empty_like(
        hidden_states_scatter,
        dtype=hidden_states_scatter.dtype,
        device=hidden_states_scatter.device)
    dist.all_to_all_single(hidden_states_gatter,
                           hidden_states_scatter,
                           group=ep_group.device_group)
    hidden_states_gatter = hidden_states_gatter[
        expert_idx_buffer_scatter != global_num_experts]
    if hidden_states_gatter.shape[0] != row_idx_len:
        hidden_states = torch.zeros((row_idx_len, hidden_states.shape[1]),
                                    dtype=hidden_states.dtype,
                                    device=hidden_states.device)
        hidden_states[unpad_indices != -1] = hidden_states_gatter
    else:
        # TODO: Reorder device memory 2 times here, replace the current
        hidden_states = hidden_states_gatter
    final_hidden_states = torch_npu.npu_moe_finalize_routing(
        hidden_states,
        skip1=None,
        skip2=None,
        bias=None,
        scales=topk_weights,
        expanded_src_to_dst_row=expanded_row_idx,
        export_for_source_row=topk_ids,
    )

    if len(original_shape) == 3:
        final_hidden_states = final_hidden_states.view(original_shape)
    return final_hidden_states


def fused_experts_moge(
    hidden_states: torch.Tensor,
    w1: torch.Tensor,
    w2: torch.Tensor,
    topk_weights: torch.Tensor,
    topk_ids: torch.Tensor,
    top_k: int,
    global_num_experts: int,
    expert_map: torch.Tensor = None,
    apply_router_weight_on_input: bool = False,
) -> torch.Tensor:
    """

    Args:
        hidden_states: Hidden states of shape (num_tokens, hidden_size).
        w1: Expert weights1 of shape (num_experts, intermediate_size * 2, hidden_size).
        w2: Expert weights2 of shape (num_experts, hidden_size, intermediate_size).
        topk_weights: Routing weights of shape (num_tokens, top_k).
        topk_ids: Selected expert IDs of shape (num_tokens, top_k).
        top_k: Number of experts to select.
        expert_map: Expert mapping of shape (num_experts,).

    Returns:
        hidden_states: Hidden states after routing.
    """
    ep_size = get_ep_group().world_size
    local_num_experts = global_num_experts // ep_size
    local_num_group = top_k // ep_size

    if apply_router_weight_on_input:
        assert (topk_weights.dim() == 2
                ), "`topk_weights` should be in shape (num_tokens, topk)"
        _, topk = topk_weights.shape
        assert (
            topk == 1
        ), "Only support topk=1 when `apply_router_weight_on_input` is True"
        hidden_states = hidden_states * topk_weights.to(hidden_states.dtype)

    bsz, _ = hidden_states.shape
    flatten_topk_ids = topk_ids.view(-1)
    sorted_topk_ids = torch.argsort(flatten_topk_ids.float())
    sorted_topk_ids = sorted_topk_ids.to(torch.int32)
    sorted_hidden_states = hidden_states.index_select(
        0, sorted_topk_ids // local_num_group)

    experts_id = torch.arange(0,
                              local_num_experts,
                              dtype=topk_ids.dtype,
                              device=topk_ids.device)
    num_tokens_per_expert = (flatten_topk_ids.unsqueeze(-1) == experts_id).to(
        torch.float32).sum(0)
    topk_scales = topk_weights.view(-1).index_select(
        0, sorted_topk_ids).unsqueeze(-1)
    group_list = num_tokens_per_expert.cumsum(dim=0).to(torch.int64)

    w1 = w1.transpose(1, 2)
    gate_up_out = torch_npu.npu_grouped_matmul(
        x=[sorted_hidden_states],
        weight=[w1],
        split_item=2,
        group_list_type=0,
        group_type=0,
        group_list=group_list,
    )[0]

    if is_310p():
        gate_up_out = torch_npu.npu_swiglu(gate_up_out.to(torch.float32)).to(
            torch.float16)
    else:
        gate_up_out = torch_npu.npu_swiglu(gate_up_out)
    gate_up_out *= topk_scales

    w2 = w2.transpose(1, 2)
    down_out_list = torch_npu.npu_grouped_matmul(
        x=[gate_up_out],
        weight=[w2],
        split_item=2,
        group_list_type=0,
        group_type=0,
        group_list=group_list,
    )[0]

    unsorted_topk_ids = torch.argsort(sorted_topk_ids.float()).to(torch.int32)
    unsorted_hidden_states = down_out_list.index_select(0, unsorted_topk_ids)
    final_hidden_states = unsorted_hidden_states.reshape(
        bsz, top_k // ep_size, -1).sum(1)

    return final_hidden_states


def fused_experts(
    hidden_states: torch.Tensor,
    w1: torch.Tensor,
    w2: torch.Tensor,
    topk_weights: torch.Tensor,
    topk_ids: torch.Tensor,
    top_k: int,
    expert_map: torch.Tensor = None,
    apply_router_weight_on_input: bool = False,
    max_num_tokens: Optional[int] = None,
) -> torch.Tensor:
    """
    Fused experts with top-k routing.

    Args:
        hidden_states: Hidden states of shape (num_tokens, hidden_size).
        w1: Expert weights1 of shape (num_experts, intermediate_size * 2, hidden_size).
        w2: Expert weights2 of shape (num_experts, hidden_size, intermediate_size).
        topk_weights: Routing weights of shape (num_tokens, top_k).
        topk_ids: Selected expert IDs of shape (num_tokens, top_k).
        top_k: Number of experts to select.
        expert_map: Expert mapping of shape (num_experts,).

    Returns:
        hidden_states: Hidden states after routing.
    """
    """
    # Check constraints.
    assert hidden_states.shape[1] == w1.shape[2], "Hidden size mismatch"
    assert topk_weights.shape == topk_ids.shape, "topk shape mismatch"
    assert hidden_states.is_contiguous(), "Hidden_states must be contiguous"
    assert w1.is_contiguous(), "Expert weights1 must be contiguous"
    assert w2.is_contiguous(), "Expert weights2 must be contiguous"
    """
    # if torch.distributed.get_rank() == 0:
    #     print(w1.shape)
    #     print(hidden_states.shape)

    original_shape = hidden_states.shape
    # assert len(original_shape) == 2

    num_tokens = hidden_states.shape[:-1].numel()
    num_experts = w1.shape[0]
    dtype = hidden_states.dtype
    device = hidden_states.device
    # assert dtype in [torch.float32, torch.float16, torch.bfloat16
    #                  ], "Only float32, float16, and bfloat16 are supported"

    if apply_router_weight_on_input:
        assert (topk_weights.dim() == 2
                ), "`topk_weights` should be in shape (num_tokens, topk)"
        _, topk = topk_weights.shape
        assert (
            topk == 1
        ), "Only support topk=1 when `apply_router_weight_on_input` is True"
        hidden_states = hidden_states * topk_weights.to(hidden_states.dtype)

    if expert_map is not None:
        # Generate token indices and flatten
        token_indices = (torch.arange(num_tokens,
                                      device=device,
                                      dtype=torch.int64).unsqueeze(1).expand(
                                          -1, top_k).reshape(-1))

        # Flatten token-to-expert mappings and map to local experts
        weights_flat = topk_weights.view(-1)
        experts_flat = topk_ids.view(-1)
        local_experts_flat = expert_map[experts_flat]

        # Filter valid token-expert pairs
        mask = local_experts_flat != -1
        filtered_weights = torch.where(
            mask, weights_flat, torch.zeros_like(weights_flat)).to(dtype)
        filtered_experts = torch.where(
            mask, local_experts_flat,
            torch.full_like(local_experts_flat,
                            num_experts)).to(topk_ids.dtype)

        # Sort by local expert IDs
        sort_indices = torch.argsort(filtered_experts.view(torch.float32))
        sorted_token_indices = token_indices[sort_indices]
        sorted_weights = filtered_weights[sort_indices]

        # Compute token counts with minlength of num_experts
        # This is equivalent to but faster than:
        # >>> token_counts = torch.bincount(filtered_experts, minlength=num_experts)[:-1]
        token_counts = torch.zeros(num_experts + 1,
                                   device=device,
                                   dtype=torch.int64)
        ones = torch.ones_like(filtered_experts, dtype=torch.int64)
        token_counts.scatter_add_(0, filtered_experts.to(torch.int64), ones)
        token_counts = token_counts[:num_experts]
        expert_tokens = torch.cumsum(token_counts, dim=0, dtype=torch.int64)

        # Rearrange hidden_states
        sorted_hidden_states = hidden_states[sorted_token_indices]
    else:
        row_idx_len = num_tokens * top_k
        row_idx = (torch.arange(0,
                                row_idx_len,
                                dtype=torch.int32,
                                device=device).view(top_k, -1).permute(
                                    1, 0).contiguous())
        active_num = max_num_tokens if max_num_tokens is not None else num_tokens
        sorted_hidden_states, expanded_row_idx, expanded_expert_idx = torch_npu.npu_moe_init_routing(
            hidden_states,
            row_idx=row_idx,
            expert_idx=topk_ids,
            active_num=active_num)

        expert_tokens = torch_npu.npu_moe_compute_expert_tokens(
            expanded_expert_idx, num_experts)
        expert_tokens = expert_tokens.to(torch.int64)

    w1 = w1.transpose(1, 2)
    gate_up_out_list = torch_npu.npu_grouped_matmul(
        x=[sorted_hidden_states],
        weight=[w1],
        split_item=2,
        group_list_type=0,
        group_type=0,
        group_list=expert_tokens,
    )

    # TODO: Remove this in the future.
    gate_up_out = torch.cat(gate_up_out_list, dim=0)
    gate_up_out = torch_npu.npu_swiglu(gate_up_out)

    w2 = w2.transpose(1, 2)
    down_out_list = torch_npu.npu_grouped_matmul(
        x=[gate_up_out],
        weight=[w2],
        split_item=2,
        group_list_type=0,
        group_type=0,
        group_list=expert_tokens,
    )

    down_out_list = torch.cat(down_out_list, dim=0)

    if expert_map is not None:
        weighted_down_out = down_out_list * sorted_weights.unsqueeze(1)

        final_hidden_states = torch.zeros(*original_shape,
                                          device=hidden_states.device,
                                          dtype=dtype)

        # TODO: npu_grouped_matmul output random values at [num_valid_tokens:, ...]
        # This created multiple NaN and index_add_ will mix them up which harms accuracy
        # remove this mask and filter after it being fixed
        num_valid_tokens = mask.sum()
        valid_token_mask = torch.arange(
            0, sorted_token_indices.shape[0],
            device=device).unsqueeze(1) < num_valid_tokens
        valid_output = torch.where(
            valid_token_mask, weighted_down_out,
            torch.zeros_like(weighted_down_out)).to(dtype)
        final_hidden_states.index_add_(0, sorted_token_indices, valid_output)
    else:
        scales = torch.ones_like(
            topk_weights) if apply_router_weight_on_input else topk_weights
        # TODO: Reorder device memory 2 times here, replace the current
        # implementation here when suitable operators become available.
        final_hidden_states = torch_npu.npu_moe_finalize_routing(
            down_out_list,
            skip1=None,
            skip2=None,
            bias=None,
            scales=scales,
            expanded_src_to_dst_row=expanded_row_idx,
            export_for_source_row=topk_ids,
        )

    return final_hidden_states


def native_grouped_topk(
    topk_weights: torch.Tensor,
    num_expert_group: Optional[int],
    topk_group: Optional[int],
):
    topk_group = 0 if topk_group is None else topk_group
    num_expert_group = 0 if num_expert_group is None else num_expert_group

    num_token = topk_weights.shape[0]
    grouped_weights = topk_weights.view(num_token, num_expert_group,
                                        -1).max(dim=-1).values
    topk_group_indices = torch.topk(grouped_weights.to(torch.float32),
                                    k=topk_group,
                                    dim=-1,
                                    sorted=False)[1]
    topk_group_mask = torch.zeros_like(grouped_weights)
    topk_group_mask.scatter_(1, topk_group_indices, 1)
    topk_weight_mask = (topk_group_mask.unsqueeze(-1).expand(
        num_token, num_expert_group,
        topk_weights.shape[-1] // num_expert_group).reshape(num_token, -1))
    topk_weights = topk_weights.masked_fill(~topk_weight_mask.bool(), 0.0)

    return topk_weights


def select_experts(
    hidden_states: torch.Tensor,
    router_logits: torch.Tensor,
    top_k: int,
    use_grouped_topk: bool,
    renormalize: bool,
    topk_group: Optional[int] = None,
    num_expert_group: Optional[int] = None,
    custom_routing_function: Optional[Callable] = None,
    scoring_func: str = "softmax",
    e_score_correction_bias: Optional[torch.Tensor] = None,
    global_num_experts: Optional[torch.Tensor] = None
) -> tuple[torch.Tensor, torch.Tensor]:
    """
    Select top-k experts based on router logits.

    Args:
        hidden_states: Hidden states of shape (num_tokens, hidden_size).
        router_logits: Router logits of shape (num_tokens, num_experts).
        top_k: Number of experts to select.
        use_grouped_topk: Whether to group experts before selecting top-k.
        renormalize: Whether to renormalize the routing weights.
        topk_group: Number of expert groups to select from.
        num_expert_group: Number of experts in each group.
        custom_routing_function: Custom routing function.
        scoring_func: Scoring function to use.
        e_score_correction_bias: Correction bias to apply to expert scores.

    Returns:
        topk_weights: Routing weights of shape (num_tokens, top_k).
        topk_ids: Selected expert IDs of shape (num_tokens, top_k).

    Raises:
        ValueError: If an unsupported scoring function is provided.
    """

    if scoring_func == "softmax":
        # NOTE: vLLM use dtype=torch.float here
        topk_weights = router_logits.softmax(dim=-1)
    elif scoring_func == "sigmoid":
        topk_weights = router_logits.sigmoid()
    else:
        raise ValueError(f"Unsupported scoring function: {scoring_func}")

    if use_grouped_topk:
        assert topk_group is not None
        assert num_expert_group is not None

        if e_score_correction_bias is not None:
            # Store original scores before applying correction bias. We use biased
            # scores for expert selection but original scores for routing weights
            original_weights = topk_weights
            topk_weights = topk_weights + e_score_correction_bias.unsqueeze(0)

        # TODO: Change to npu_group_topk when the latest CANN and NNAL is available
        # >>> torch_npu._npu_group_topk(topk_weights, group_num=num_expert_group, k=topk_group)
        topk_weights = native_grouped_topk(topk_weights, num_expert_group,
                                           topk_group)
        # TODO bfloat16 is not supported in torch.topk with ge graph.
        if e_score_correction_bias is not None:
            topk_ids = torch.topk(topk_weights.to(torch.float32),
                                  k=top_k,
                                  dim=-1,
                                  sorted=False)[1]
            # Use original unbiased scores for the routing weights
            topk_weights = original_weights.gather(1, topk_ids)
        else:
            topk_weights, topk_ids = torch.topk(topk_weights.to(torch.float32),
                                                k=top_k,
                                                dim=-1,
                                                sorted=False)
    elif custom_routing_function is None:
        topk_weights, topk_ids = topk_weights.topk(top_k, dim=-1)
        topk_weights = topk_weights.to(hidden_states.dtype)
    else:
        topk_weights, topk_ids = custom_routing_function(
            hidden_states=hidden_states,
            gating_output=router_logits,
            topk=top_k,
            renormalize=renormalize,
            global_num_experts=global_num_experts)
        # Required by npu_moe_init_routing
        topk_ids = topk_ids.to(torch.int32)
        return topk_weights, topk_ids

    # Required by npu_moe_init_routing
    topk_ids = topk_ids.to(torch.int32)

    if renormalize:
        topk_weights = topk_weights / topk_weights.sum(dim=-1, keepdim=True)

    return topk_weights, topk_ids


class AscendUnquantizedFusedMoEMethod(UnquantizedFusedMoEMethod):

    def __init__(self, moe: FusedMoEConfig = None):

        super().__init__(moe=moe)
        vllm_config = get_current_vllm_config()

        self.ep_group = get_ep_group()
        self.ep_size = self.ep_group.world_size
        self.global_batch_size = vllm_config.scheduler_config.max_num_seqs
        self.local_batch_size = self.global_batch_size // self.ep_size
        self.max_model_len = vllm_config.model_config.max_model_len

        ascend_config = get_ascend_config()
        self.torchair_graph_enabled = ascend_config.torchair_graph_config.enabled

        try:
            device_group = self.ep_group.device_group
            # TODO: Try local_rank = ep_group.rank_in_group
            local_rank = torch.distributed.get_rank(group=device_group)
            backend = device_group._get_backend(torch.device("npu"))
            self.moe_all_to_all_group_name = backend.get_hccl_comm_name(
                local_rank)
        except AttributeError:
            self.moe_all_to_all_group_name = None

    def process_weights_after_loading(self, layer):
        super(UnquantizedFusedMoEMethod,
              self).process_weights_after_loading(layer)
        layer.w13_weight = torch.nn.Parameter(self._maybe_pad_weight(
            layer.w13_weight.data),
                                              requires_grad=False)
        layer.w2_weight = torch.nn.Parameter(self._maybe_pad_weight(
            layer.w2_weight.data),
                                             requires_grad=False)

    def apply(
        self,
        layer: torch.nn.Module,
        x: torch.Tensor,
        router_logits: torch.Tensor,
        top_k: int,
        renormalize: bool,
        use_grouped_topk: bool = False,
        global_num_experts: int = -1,
        expert_map: Optional[torch.Tensor] = None,
        topk_group: Optional[int] = None,
        num_expert_group: Optional[int] = None,
        custom_routing_function: Optional[Callable] = None,
        scoring_func: str = "softmax",
        e_score_correction_bias: Optional[torch.Tensor] = None,
        is_prefill: bool = False,
        enable_force_load_balance: bool = False,
        shared_experts: Optional[Any] = None,
        **kwargs,
    ) -> torch.Tensor:

        is_deepseek_v3_r1 = global_num_experts == 256
        # NOTE: now npu_moe_gating_top_k can only support `group_count=256` pattern
        if is_deepseek_v3_r1:
            topk_weights, topk_ids, _ = torch_npu.npu_moe_gating_top_k(
                router_logits,
                k=top_k,  # topk当前写8
                bias=e_score_correction_bias,
                k_group=topk_group,  # fix: 4
                group_count=num_expert_group,  # fix 8
                group_select_mode=1,  # 0: group中的最大; 1: topk2.sum(fix)
                renorm=0,  # 0: softmax->topk(fix); 1: topk->softmax
                norm_type=1,  # 0: softmax; 1: sigmoid(fix)
                # out_flag=False, # todo new api; 第三个输出是否输出
                # y2_flag=False, # old api; 第三个输出是否输出
                routed_scaling_factor=1,
                eps=float(1e-20))
        else:
            topk_weights, topk_ids = select_experts(
                hidden_states=x,
                router_logits=router_logits,
                top_k=top_k,
                use_grouped_topk=use_grouped_topk,
                renormalize=renormalize,
                topk_group=topk_group,
                num_expert_group=num_expert_group,
                custom_routing_function=custom_routing_function,
                scoring_func=scoring_func,
                e_score_correction_bias=e_score_correction_bias,
            )

        topk_weights = topk_weights.to(x.dtype)
        # this is a naive implementation for experts load balance so as
        # to avoid accumulating too much tokens on a single rank.
        # currently it is only activated when doing profile runs.
        if enable_force_load_balance:
            topk_ids = torch.randint_like(topk_ids, 0, global_num_experts)

        fused_moe_state = get_fused_moe_state(self.ep_group.world_size,
                                              is_prefill, is_deepseek_v3_r1)
        if fused_moe_state == FusedMoEState.MC2:
            return fused_experts_with_mc2(
                hidden_states=x,
                w1=layer.w13_weight,
                w2=layer.w2_weight,
                topk_weights=topk_weights,
                topk_ids=topk_ids,
                top_k=top_k,
                expert_map=expert_map,
                moe_all_to_all_group_name=self.moe_all_to_all_group_name,
                shared_experts=shared_experts)
        elif fused_moe_state in [
                FusedMoEState.AllGather, FusedMoEState.NaiveMulticast
        ]:
            return fused_experts(hidden_states=x,
                                 w1=layer.w13_weight,
                                 w2=layer.w2_weight,
                                 topk_weights=topk_weights,
                                 topk_ids=topk_ids,
                                 top_k=top_k,
                                 expert_map=expert_map)
        elif MOE_ALL2ALL_BUFFER:
            return fused_experts_with_all2all_buffer(
                hidden_states=x,
                w1=layer.w13_weight,
                w2=layer.w2_weight,
                topk_weights=topk_weights,
                topk_ids=topk_ids,
                top_k=top_k,
                max_model_len=self.max_model_len,
                global_batch_size=self.global_batch_size,
                expert_map=expert_map,
                ep_group=get_ep_group())
        else:
            return fused_experts_with_all2all(hidden_states=x,
                                              w1=layer.w13_weight,
                                              w2=layer.w2_weight,
                                              topk_weights=topk_weights,
                                              topk_ids=topk_ids,
                                              top_k=top_k,
                                              expert_map=expert_map,
                                              ep_group=get_ep_group())


class AscendFusedMoE(FusedMoE):

    # The moe_counter parameter is required during the initialization of EPLB
    # to identify the current layer index within the MOE model.
    moe_counter = -1

    def __init__(
        self,
        num_experts: int,  # Global number of experts
        top_k: int,
        hidden_size: int,
        intermediate_size: int,
        params_dtype: Optional[torch.dtype] = None,
        reduce_results: bool = False,
        renormalize: bool = True,
        use_grouped_topk: bool = False,
        num_expert_group: Optional[int] = None,
        topk_group: Optional[int] = None,
        quant_config: Optional[QuantizationConfig] = None,
        tp_size: Optional[int] = None,
        ep_size: Optional[int] = None,
        dp_size: Optional[int] = None,
        prefix: str = "",
        custom_routing_function: Optional[Callable] = None,
        scoring_func: str = "softmax",
        e_score_correction_bias: Optional[torch.Tensor] = None,
        activation: str = "silu",
        apply_router_weight_on_input: bool = False,
    ):
        # TODO: This could not initialize FusedMoE baseclass,
        # fixme and make __init__() of AscendFusedMoE more clear
        super(FusedMoE, self).__init__()

        AscendFusedMoE.moe_counter += 1
        self.moe_instance_id = AscendFusedMoE.moe_counter

        if params_dtype is None:
            params_dtype = torch.get_default_dtype()

        vllm_config = get_current_vllm_config()

        self.moe_parallel_config = FusedMoEParallelConfig.make(
            tp_size_=(tp_size if tp_size is not None else
                      get_tensor_model_parallel_world_size()),
            dp_size_=(dp_size
                      if dp_size is not None else get_dp_group().world_size),
            vllm_parallel_config=vllm_config.parallel_config)

        self.top_k = top_k
        self.num_experts = num_experts
        self.global_num_experts = num_experts
        assert intermediate_size % self.tp_size == 0
        self.intermediate_size_per_partition = intermediate_size // self.tp_size
        self.reduce_results = reduce_results
        self.renormalize = renormalize
        self.use_grouped_topk = use_grouped_topk
        if self.use_grouped_topk:
            assert num_expert_group is not None and topk_group is not None
        self.num_expert_group = num_expert_group
        self.topk_group = topk_group
        self.custom_routing_function = custom_routing_function
        self.scoring_func = scoring_func
        self.e_score_correction_bias = e_score_correction_bias
        self.expert_map = None
        self.activation = activation
        self.log2phy = None
        self.global_redundant_expert_num = 0
        self.rm_router_logits = envs_ascend.VLLM_ASCEND_RM_ROUTER_LOGITS

        ascend_config = get_ascend_config()
        expert_map_path = ascend_config.expert_map_path
        if expert_map_path and os.path.exists(expert_map_path):
            # moe expert load balance
            expert_load_balancer = ExpertLoadBalancer(expert_map_path,
                                                      self.global_num_experts)
            self.local_num_experts, self.expert_map = \
                                expert_load_balancer.get_rank_placement_map(
                                                self.moe_instance_id,
                                                get_ep_group().rank_in_group)
            self.log2phy = expert_load_balancer.get_rank_log2phy_map(
                self.moe_instance_id,
                get_ep_group().rank_in_group)
            self.global_redundant_expert_num = \
                        expert_load_balancer.get_global_redundant_expert_num()
        else:
            # Create a tensor of size num_experts filled with -1
            self.local_num_experts, self.expert_map = determine_expert_map(
                self.ep_size,
                get_ep_group().rank_in_group, self.global_num_experts)

        self.torchair_graph_enabled = ascend_config.torchair_graph_config.enabled
        self.enable_multistream_moe = \
            ascend_config.torchair_graph_config.enable_multistream_moe

        if self.scoring_func != "softmax" and not self.use_grouped_topk:
            raise ValueError("Only softmax scoring function is supported for "
                             "non-grouped topk.")

        if vllm_version_is("0.9.1"):
            moe = FusedMoEConfig(
                num_experts=self.global_num_experts,
                experts_per_token=top_k,
                hidden_dim=hidden_size,
                num_local_experts=self.local_num_experts,
                moe_parallel_config=self.moe_parallel_config,
                # TODO (bnell): this needs to be fixed for quantized types.
                in_dtype=params_dtype,
            )
        else:
            moe = FusedMoEConfig.make(
                num_experts=self.global_num_experts,
                experts_per_token=top_k,
                hidden_dim=hidden_size,
                num_local_experts=self.local_num_experts,
                moe_parallel_config=self.moe_parallel_config,
                # TODO (bnell): this needs to be fixed for quantized types.
                in_dtype=params_dtype,
                quant_config=quant_config)

        if quant_config is None:
            self.quant_method = AscendUnquantizedFusedMoEMethod(moe)
        else:
            self.quant_method = quant_config.get_quant_method(self, prefix)

        assert self.quant_method is not None

        local_num_experts = torch.sum(self.expert_map != -1) \
            if self.expert_map is not None else num_experts

        moe_quant_params = {
            "num_experts": local_num_experts,
            "hidden_size": hidden_size,
            "intermediate_size_per_partition":
            self.intermediate_size_per_partition,
            "params_dtype": params_dtype,
            "weight_loader": self.weight_loader,
        }
        # need full intermediate size pre-sharding for WNA16 act order
        if (self.quant_method.__class__.__name__
                in ("GPTQMarlinMoEMethod", "CompressedTensorsWNA16MoEMethod")):
            moe_quant_params["intermediate_size_full"] = intermediate_size

        self.ep_group = get_ep_group()
        # NOTE: self.tp_group is not expert_tp_group
        self.tp_group = get_tp_group().device_group
        self.quant_method.create_weights(layer=self, **moe_quant_params)

    def naive_multicast(self, x: torch.Tensor,
                        cu_tokens_across_dp_cpu: torch.Tensor):
        assert (len(x.shape) == 2)
        buffer = torch.empty((cu_tokens_across_dp_cpu[-1], x.size(1)),
                             device=x.device,
                             dtype=x.dtype)
        start = 0 if self.dp_rank == 0 else cu_tokens_across_dp_cpu[
            self.dp_rank - 1]
        end = cu_tokens_across_dp_cpu[self.dp_rank]
        buffer[start:end, :].copy_(x)
        for idx in range(self.dp_size):
            start = 0 if idx == 0 else cu_tokens_across_dp_cpu[idx - 1]
            end = cu_tokens_across_dp_cpu[idx]
            get_dp_group().broadcast(buffer[start:end, :], idx)
        return buffer

    def forward(self,
                hidden_states: torch.Tensor,
                router_logits: torch.Tensor,
                is_prefill: bool,
                enable_force_load_balance: bool = False,
                top_k: Optional[int] = None,
                shared_experts: Optional[Any] = None,
                gate=None,
                replace_allreduce: bool = False):

        assert self.quant_method is not None

        if top_k:
            real_top_k = top_k
        else:
            real_top_k = self.top_k

        num_tokens, hidden_size = hidden_states.shape
        is_deepseek_v3_r1 = self.global_num_experts == 256

        fused_moe_state = get_fused_moe_state(self.moe_parallel_config.ep_size,
                                              is_prefill, is_deepseek_v3_r1)
        if shared_experts:
            if not self.enable_multistream_moe or fused_moe_state != FusedMoEState.MC2:
                shared_hidden_states = shared_experts(hidden_states)

        tp_size = get_tensor_model_parallel_world_size()
        if (tp_size > 1 and fused_moe_state not in [
                FusedMoEState.AllGather, FusedMoEState.AllGatherEP,
                FusedMoEState.NaiveMulticast
        ] and not replace_allreduce):
            if num_tokens < tp_size:
                hidden_states = nn.functional.pad(
                    hidden_states, (0, 0, 0, tp_size - num_tokens))
                router_logits = nn.functional.pad(
                    router_logits, (0, 0, 0, tp_size - num_tokens))
            chunk_hidden_states = torch.tensor_split(hidden_states,
                                                     tp_size,
                                                     dim=0)
            chunk_router_logits = torch.tensor_split(router_logits,
                                                     tp_size,
                                                     dim=0)
            tp_rank = get_tensor_model_parallel_rank()
            hidden_states = chunk_hidden_states[tp_rank]
            router_logits = chunk_router_logits[tp_rank]
<<<<<<< HEAD
        if self.dp_size > 1 and fused_moe_state == FusedMoEState.AllGather:
            # NOTE: When in torchair graph, it has been padded in model_runner_v1
            if not self.torchair_graph_enabled or is_prefill:
                attn_metadata = get_forward_context().attn_metadata
                if attn_metadata is not None:
                    max_num_tokens_across_dp = attn_metadata.max_num_tokens_across_dp
                    if num_tokens < max_num_tokens_across_dp:
                        hidden_states = nn.functional.pad(
                            hidden_states,
                            (0, 0, 0, max_num_tokens_across_dp - num_tokens))
                        if not self.rm_router_logits:
=======
        if self.dp_size > 1:
            if fused_moe_state == FusedMoEState.AllGather:
                # NOTE: When in torchair graph, it has been padded in model_runner_v1
                if not self.torchair_graph_enabled:
                    attn_metadata = get_forward_context().attn_metadata
                    if attn_metadata is not None:
                        max_num_tokens_across_dp = attn_metadata.max_num_tokens_across_dp
                        if num_tokens < max_num_tokens_across_dp:
                            hidden_states = nn.functional.pad(
                                hidden_states,
                                (0, 0, 0,
                                 max_num_tokens_across_dp - num_tokens))
>>>>>>> 71de52d3
                            router_logits = nn.functional.pad(
                                router_logits,
                                (0, 0, 0,
                                 max_num_tokens_across_dp - num_tokens))
<<<<<<< HEAD
            hidden_states = get_dp_group().all_gather(hidden_states, 0)
            if self.rm_router_logits:
                router_logits, _ = gate(hidden_states)
            else:
                router_logits = get_dp_group().all_gather(router_logits, 0)
=======
                hidden_states = get_dp_group().all_gather(hidden_states, 0)
                router_logits = get_dp_group().all_gather(router_logits, 0)
            elif fused_moe_state == FusedMoEState.NaiveMulticast:
                cu_tokens_across_dp_cpu = get_forward_context(
                ).dp_metadata.cu_tokens_across_dp_cpu
                hidden_states = self.naive_multicast(hidden_states,
                                                     cu_tokens_across_dp_cpu)
                router_logits = self.naive_multicast(router_logits,
                                                     cu_tokens_across_dp_cpu)
>>>>>>> 71de52d3

        # Matrix multiply.
        e_hidden_states = self.quant_method.apply(
            layer=self,
            x=hidden_states,
            router_logits=router_logits,
            top_k=real_top_k,
            renormalize=self.renormalize,
            use_grouped_topk=self.use_grouped_topk,
            global_num_experts=self.global_num_experts,
            expert_map=self.expert_map,
            topk_group=self.topk_group,
            num_expert_group=self.num_expert_group,
            custom_routing_function=self.custom_routing_function,
            scoring_func=self.scoring_func,
            e_score_correction_bias=self.e_score_correction_bias,
            is_prefill=is_prefill,
            enable_force_load_balance=enable_force_load_balance,
            log2phy=self.log2phy,
            global_redundant_expert_num=self.global_redundant_expert_num,
            shared_experts=shared_experts if self.torchair_graph_enabled
            and self.enable_multistream_moe and not is_prefill else None,
        )

        if shared_experts:
            if isinstance(e_hidden_states, tuple):
                e_hidden_states, shared_hidden_states = e_hidden_states

        if (tp_size > 1 and fused_moe_state not in [
                FusedMoEState.AllGather, FusedMoEState.AllGatherEP,
                FusedMoEState.NaiveMulticast
        ] and not replace_allreduce):
            dist.all_gather(list(chunk_hidden_states), e_hidden_states,
                            self.tp_group)
            final_hidden_states = torch.cat(chunk_hidden_states, dim=0)
            if num_tokens < tp_size:
                final_hidden_states = final_hidden_states[:num_tokens]
            dispose_tensor(e_hidden_states)
        elif self.dp_size > 1:
            if fused_moe_state == FusedMoEState.NaiveMulticast:
                start = 0 if self.dp_rank == 0 else cu_tokens_across_dp_cpu[
                    self.dp_rank - 1]
                end = cu_tokens_across_dp_cpu[self.dp_rank]
                final_hidden_states = get_dp_group().all_reduce(
                    e_hidden_states)
                final_hidden_states = final_hidden_states[start:end, :]
                dispose_tensor(e_hidden_states)
            elif fused_moe_state == FusedMoEState.AllGather:
                final_hidden_states = dist._functional_collectives.reduce_scatter_tensor(
                    e_hidden_states,
                    "sum",
                    scatter_dim=0,
                    group=get_dp_group().device_group)
                final_hidden_states = final_hidden_states[:num_tokens]
                dispose_tensor(e_hidden_states)
        else:
            final_hidden_states = e_hidden_states

        if tp_size > 1 and fused_moe_state in [
                FusedMoEState.AllGather, FusedMoEState.AllGatherEP,
                FusedMoEState.NaiveMulticast
        ]:
            final_hidden_states = tensor_model_parallel_all_reduce(
                final_hidden_states)

        if shared_experts:
            return final_hidden_states, shared_hidden_states
        else:
            return final_hidden_states

    # ----------------------------------------- TBO-related --------------------------------------------

    def _forward_ms_fused_moe_comp(
        self,
        hidden_states: torch.Tensor,
        router_logits: torch.Tensor,
        is_prefill: bool,
        real_top_k,
        enable_force_load_balance: bool = False,
    ):
        hidden_states = self.quant_method.apply(
            layer=self,
            x=hidden_states,
            router_logits=router_logits,
            top_k=real_top_k,
            renormalize=self.renormalize,
            use_grouped_topk=self.use_grouped_topk,
            global_num_experts=self.global_num_experts,
            expert_map=self.expert_map,
            topk_group=self.topk_group,
            num_expert_group=self.num_expert_group,
            custom_routing_function=self.custom_routing_function,
            scoring_func=self.scoring_func,
            e_score_correction_bias=self.e_score_correction_bias,
            is_prefill=is_prefill,
            enable_force_load_balance=enable_force_load_balance)

        return hidden_states<|MERGE_RESOLUTION|>--- conflicted
+++ resolved
@@ -1289,19 +1289,7 @@
             tp_rank = get_tensor_model_parallel_rank()
             hidden_states = chunk_hidden_states[tp_rank]
             router_logits = chunk_router_logits[tp_rank]
-<<<<<<< HEAD
-        if self.dp_size > 1 and fused_moe_state == FusedMoEState.AllGather:
-            # NOTE: When in torchair graph, it has been padded in model_runner_v1
-            if not self.torchair_graph_enabled or is_prefill:
-                attn_metadata = get_forward_context().attn_metadata
-                if attn_metadata is not None:
-                    max_num_tokens_across_dp = attn_metadata.max_num_tokens_across_dp
-                    if num_tokens < max_num_tokens_across_dp:
-                        hidden_states = nn.functional.pad(
-                            hidden_states,
-                            (0, 0, 0, max_num_tokens_across_dp - num_tokens))
-                        if not self.rm_router_logits:
-=======
+
         if self.dp_size > 1:
             if fused_moe_state == FusedMoEState.AllGather:
                 # NOTE: When in torchair graph, it has been padded in model_runner_v1
@@ -1314,20 +1302,17 @@
                                 hidden_states,
                                 (0, 0, 0,
                                  max_num_tokens_across_dp - num_tokens))
->>>>>>> 71de52d3
-                            router_logits = nn.functional.pad(
-                                router_logits,
-                                (0, 0, 0,
-                                 max_num_tokens_across_dp - num_tokens))
-<<<<<<< HEAD
-            hidden_states = get_dp_group().all_gather(hidden_states, 0)
-            if self.rm_router_logits:
-                router_logits, _ = gate(hidden_states)
-            else:
-                router_logits = get_dp_group().all_gather(router_logits, 0)
-=======
+                            if not self.rm_router_logits:
+                                router_logits = nn.functional.pad(
+                                    router_logits,
+                                    (0, 0, 0,
+                                    max_num_tokens_across_dp - num_tokens))
                 hidden_states = get_dp_group().all_gather(hidden_states, 0)
-                router_logits = get_dp_group().all_gather(router_logits, 0)
+                if self.rm_router_logits:
+                    router_logits, _ = gate(hidden_states)
+                else:
+                    router_logits = get_dp_group().all_gather(router_logits, 0)
+
             elif fused_moe_state == FusedMoEState.NaiveMulticast:
                 cu_tokens_across_dp_cpu = get_forward_context(
                 ).dp_metadata.cu_tokens_across_dp_cpu
@@ -1335,7 +1320,7 @@
                                                      cu_tokens_across_dp_cpu)
                 router_logits = self.naive_multicast(router_logits,
                                                      cu_tokens_across_dp_cpu)
->>>>>>> 71de52d3
+
 
         # Matrix multiply.
         e_hidden_states = self.quant_method.apply(
