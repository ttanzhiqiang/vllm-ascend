--- conflicted
+++ resolved
@@ -42,23 +42,8 @@
 from vllm_ascend.distributed.parallel_state import get_ep_group, get_etp_group
 from vllm_ascend.ops.expert_load_balancer import ExpertLoadBalancer
 from vllm_ascend.utils import (FusedMoEState, dispose_tensor,
-<<<<<<< HEAD
                                get_all_reduce_merge_state, get_fused_moe_state,
-                               is_310p, npu_stream_switch, npu_wait_tensor,
-                               vllm_version_is)
-
-if vllm_version_is("0.9.1"):
-    from vllm.model_executor.layers.fused_moe.layer import \
-        FusedMoEParallelConfig
-    from vllm.model_executor.layers.fused_moe.layer import \
-        MoEConfig as FusedMoEConfig
-else:
-    from vllm.model_executor.layers.fused_moe.config import (
-        FusedMoEConfig, FusedMoEParallelConfig)
-=======
-                               get_fused_moe_state, is_310p, npu_stream_switch,
-                               npu_wait_tensor)
->>>>>>> 392fd723
+                               is_310p, npu_stream_switch, npu_wait_tensor)
 
 MOE_ALL2ALL_BUFFER: bool = envs_ascend.MOE_ALL2ALL_BUFFER
 
