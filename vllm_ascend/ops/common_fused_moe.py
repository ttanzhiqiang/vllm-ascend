--- conflicted
+++ resolved
@@ -28,9 +28,7 @@
                                        select_gating_top_k_softmax_experts)
 from vllm_ascend.utils import is_310p
 
-<<<<<<< HEAD
 SELECT_GATING_TOPK_SOTFMAX_EXPERTS: bool = envs_ascend.SELECT_GATING_TOPK_SOTFMAX_EXPERTS
-=======
 original_unquantized_fused_moe_init_func = UnquantizedFusedMoEMethod.__init__
 
 
@@ -39,7 +37,6 @@
     vllm_config = get_current_vllm_config()
     self.max_num_batched_tokens = vllm_config.scheduler_config.max_num_batched_tokens
     self.use_aclgraph = vllm_config.compilation_config.level == CompilationLevel.PIECEWISE and not vllm_config.model_config.enforce_eager
->>>>>>> cc210f46
 
 
 def forward_oot(
