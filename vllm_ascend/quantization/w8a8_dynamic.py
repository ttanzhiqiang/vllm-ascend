#
# Copyright (c) 2025 Huawei Technologies Co., Ltd. All Rights Reserved.
# This file is a part of the vllm-ascend project.
#
# Licensed under the Apache License, Version 2.0 (the "License");
# you may not use this file except in compliance with the License.
# You may obtain a copy of the License at
#
#     http://www.apache.org/licenses/LICENSE-2.0
#
# Unless required by applicable law or agreed to in writing, software
# distributed under the License is distributed on an "AS IS" BASIS,
# WITHOUT WARRANTIES OR CONDITIONS OF ANY KIND, either express or implied.
# See the License for the specific language governing permissions and
# limitations under the License.
#

from typing import Any, Callable, Dict, Optional, Tuple, Union

import torch
import torch.distributed as dist
import torch_npu
from vllm.distributed import GroupCoordinator

import vllm_ascend.envs as envs
from vllm_ascend.ascend_config import get_ascend_config
from vllm_ascend.distributed.parallel_state import get_ep_group
from vllm_ascend.ops.fused_moe import select_experts
from vllm_ascend.utils import (ACL_FORMAT_FRACTAL_NZ, FusedMoEState,
                               dispose_tensor, get_fused_moe_state,
                               npu_stream_switch, npu_wait_tensor)


def apply_mlp(hidden_states: torch.Tensor,
              w1: torch.Tensor,
              w1_scale: torch.Tensor,
              w2: torch.Tensor,
              w2_scale: torch.Tensor,
              group_list: torch.Tensor,
              dynamic_scale: torch.Tensor = None,
              group_list_type: int = 1) -> torch.Tensor:
    """
    apply MLP: gate_up_proj -> swiglu -> down_proj

    Args:
        hidden_states: input hidden states with shape (num_tokens, hidden_size).
        w1: expert weights1 with shape
            (num_experts, hidden_size, intermediate_size * 2)
        w1_scale: weights1 scale with shape (num_experts, intermediate_size * 2)
        w2: expert weights2 with shape
            (num_experts, intermediate_size, hidden_size)
        w2_scale: weights2 scale with shape (num_experts, hidden_size)
        group_list: number of tokens for each expert, follow cumsum mode, and
            with shape (num_experts).
        transpose_weight:
            w1: (num_experts, intermediate_size * 2, hidden_size) ->
                    (num_experts, hidden_size, intermediate_size * 2)
            w2: (num_experts, hidden_size, intermediate_size) ->
                    (num_experts, intermediate_size, hidden_size)

    Returns:
        hidden_states: output hidden states after MLP.
    """

    if dynamic_scale is None:
        unquantized_hidden_states = hidden_states
        hidden_states, pertoken_scale = torch_npu.npu_dynamic_quant(
            hidden_states)
        # Dispose the original unquantized hidden states
        # to save npu memory because they're no longer used.
        dispose_tensor(unquantized_hidden_states)
    else:
        pertoken_scale = dynamic_scale

    # gmm1: gate_up_proj
    hidden_states = torch_npu.npu_grouped_matmul(
        x=[hidden_states],
        weight=[w1],
        scale=[w1_scale],
        per_token_scale=[pertoken_scale],
        split_item=2,
        group_list_type=group_list_type,
        group_type=0,
        group_list=group_list,
        output_dtype=w2_scale.dtype)[0]

    # act_fn: swiglu
    hidden_states = torch_npu.npu_swiglu(hidden_states)
    hidden_states, swiglu_out_scale = torch_npu.npu_dynamic_quant(
        hidden_states)

    # gmm2: down_proj
    hidden_states = torch_npu.npu_grouped_matmul(
        x=[hidden_states],
        weight=[w2],
        scale=[w2_scale],
        per_token_scale=[swiglu_out_scale],
        split_item=2,
        group_list_type=group_list_type,
        group_type=0,
        group_list=group_list,
        output_dtype=w2_scale.dtype)[0]

    return hidden_states


def fused_experts_with_mc2(
    hidden_states: torch.Tensor,
    w1: torch.Tensor,
    w2: torch.Tensor,
    w1_scale: torch.Tensor,
    w2_scale: torch.Tensor,
    topk_weights: torch.Tensor,
    topk_ids: torch.Tensor,
    top_k: int,
    expert_map: torch.Tensor = None,
    moe_all_to_all_group_name: str = "",
    log2phy: torch.Tensor = None,
    global_redundant_expert_num: int = 0,
    shared_experts: Optional[Any] = None,
) -> Union[torch.Tensor, Tuple[torch.Tensor, torch.Tensor]]:
    if log2phy is not None:
        topk_ids = log2phy[topk_ids]
    global_bs = 0
    moe_expert_num = len(expert_map) + global_redundant_expert_num
    # hidden_states = hidden_states.bfloat16()
    kwargs_mc2 = {
        "x": hidden_states,
        "expert_ids": topk_ids,
        "expert_shard_type": 0,
        "shared_expert_rank_num": 0,
        "moe_expert_num": moe_expert_num,
        "global_bs": global_bs,
        "expert_scales": topk_weights.to(torch.float32),
    }

    rank = torch.distributed.get_rank()

    quant_mode = 2
    ep_group = get_ep_group().device_group
    local_rank = torch.distributed.get_rank(group=ep_group)
    all_to_all_group_size = torch.distributed.get_world_size(ep_group)

    world_szie = torch.distributed.get_world_size()
    tp_size = world_szie // all_to_all_group_size
    tp_rank = rank % tp_size

    stage1_kwargs = {
        "scales": None,
        "quant_mode": quant_mode,
        "group_ep": moe_all_to_all_group_name,
        "ep_world_size": all_to_all_group_size,
        "ep_rank_id": local_rank,
        # "group_tp": self.moe_rs_group_name,
        "group_tp": moe_all_to_all_group_name,
        "tp_world_size": tp_size,
        "tp_rank_id": tp_rank,
    }
    kwargs_mc2.update(stage1_kwargs)

    output = torch_npu.npu_moe_distribute_dispatch(**kwargs_mc2)
    # comm_stream.wait_stream(torch.npu.current_stream())
    expand_x, dynamic_scale, expand_idx, expert_token_nums, ep_recv_counts, _, expand_scales = output[
        0:7]

    if shared_experts is not None:
        with npu_stream_switch("moe_secondary", 0):
            npu_wait_tensor(hidden_states, topk_weights)
            shared_gate_up, _ = shared_experts.gate_up_proj(hidden_states)
            npu_wait_tensor(shared_gate_up[0], expand_x)
            shared_act = shared_experts.act_fn(shared_gate_up)

    # `expand_x` will be disposed in the `apply_mlp` function
    down_out_list = apply_mlp(expand_x,
                              w1,
                              w1_scale,
                              w2,
                              w2_scale,
                              expert_token_nums,
                              dynamic_scale=dynamic_scale)

    # moeCombine
    kwargs_mc2 = {
        "expand_x": down_out_list,
        "expert_ids": topk_ids,
        "expand_idx": expand_idx,
        "expert_scales": topk_weights.to(torch.float32),
        "expert_shard_type": 0,
        "shared_expert_rank_num": 0,
        "moe_expert_num": moe_expert_num,
        "global_bs": 0,
        "expand_scales": expand_scales,
    }
    tp_recv_counts = torch.empty(1,
                                 dtype=torch.int32,
                                 device=hidden_states.device)
    stage3_kwargs = {
        "ep_send_counts": ep_recv_counts,
        "group_ep": moe_all_to_all_group_name,
        "ep_world_size": all_to_all_group_size,
        "ep_rank_id": local_rank,
        "tp_send_counts": tp_recv_counts,
        # "group_tp": self.moe_rs_group_name,
        "group_tp": moe_all_to_all_group_name,
        "tp_world_size": tp_size,
        "tp_rank_id": tp_rank,
    }
    kwargs_mc2.update(stage3_kwargs)

    hidden_states = torch_npu.npu_moe_distribute_combine(**kwargs_mc2)

    if shared_experts is None:
        return hidden_states
    else:
        with npu_stream_switch("moe_secondary", 0):
            npu_wait_tensor(shared_act[0], down_out_list)
            shared_output, _ = shared_experts.down_proj(shared_act)
        return hidden_states, shared_output


# currently expert parallelism implemented with all2all
# is under-optimized.
def fused_experts_with_all2all(
    hidden_states: torch.Tensor,
    w1: torch.Tensor,
    w1_scale: torch.Tensor,
    w2: torch.Tensor,
    w2_scale: torch.Tensor,
    topk_weights: torch.Tensor,
    topk_ids: torch.Tensor,
    top_k: int,
    expert_map: torch.Tensor = None,
    ep_group: GroupCoordinator = None,
    log2phy: torch.Tensor = None,
    global_redundant_expert_num: int = 0,
):
    if log2phy is not None:
        topk_ids = log2phy[topk_ids]
    original_shape = hidden_states.shape
    if len(original_shape) == 3:
        hidden_states = hidden_states.view(-1, hidden_states.shape[-1])

    num_tokens, _ = hidden_states.shape
    num_experts = w1.shape[0]
    device = hidden_states.device

    if expert_map is not None:
        global_num_experts = len(expert_map) + global_redundant_expert_num
        local_num_experts = global_num_experts // ep_group.world_size
        row_idx_len = num_tokens * top_k
        row_idx = (torch.arange(0,
                                row_idx_len,
                                dtype=torch.int32,
                                device=device).view(top_k, -1).permute(
                                    1, 0).contiguous())
        hidden_states, expanded_row_idx, expanded_expert_idx = torch_npu.npu_moe_init_routing(
            hidden_states,
            row_idx=row_idx,
            expert_idx=topk_ids,
            active_num=num_tokens)

        global_expert_tokens = torch.bincount(expanded_expert_idx,
                                              minlength=global_num_experts)
        scatter_sizes = global_expert_tokens.view(ep_group.world_size,
                                                  -1).sum(-1)

        gather_sizes = torch.empty_like(scatter_sizes)
        dist.all_to_all_single(gather_sizes,
                               scatter_sizes,
                               group=ep_group.device_group)
        scatter_size_list = scatter_sizes.cpu().tolist()
        gather_size_list = gather_sizes.cpu().tolist()

        expanded_expert_idx = expanded_expert_idx % local_num_experts
        hidden_states = ep_group.all_to_all(hidden_states, 0, 0,
                                            scatter_size_list,
                                            gather_size_list)
        local_expert_idx = ep_group.all_to_all(expanded_expert_idx, 0, 0,
                                               scatter_size_list,
                                               gather_size_list)

        sorted_local_expert_idx, sorted_idx = torch.sort(local_expert_idx)

        expert_tokens = torch_npu.npu_moe_compute_expert_tokens(
            sorted_local_expert_idx, local_num_experts).to(torch.int64)

        hidden_states = hidden_states[sorted_idx]
        group_list_type = 0
    else:
        row_idx_len = num_tokens * top_k
        row_idx = torch.arange(0,
                               row_idx_len,
                               dtype=torch.int32,
                               device=topk_weights.device).view(
                                   top_k, -1).permute(1, 0).contiguous()
        hidden_states, expanded_row_idx, expanded_expert_idx = torch_npu.npu_moe_init_routing(
            hidden_states,
            row_idx=row_idx,
            expert_idx=topk_ids,
            active_num=num_tokens)

        expert_tokens = torch_npu.npu_moe_compute_expert_tokens(
            expanded_expert_idx, num_experts)
        expert_tokens = expert_tokens.to(torch.int64)
        group_list_type = 0

    # `hidden_states` will be disposed in the `apply_mlp` function
    hidden_states = apply_mlp(
        hidden_states,
        w1,
        w1_scale,  #17
        w2,
        w2_scale,
        expert_tokens,  #16
        group_list_type=group_list_type)

    if expert_map is not None:
        resorted_idx = torch.argsort(sorted_idx)
        hidden_states = hidden_states[resorted_idx]
        hidden_states = ep_group.all_to_all(hidden_states, 0, 0,
                                            gather_size_list,
                                            scatter_size_list)

        final_hidden_states = torch_npu.npu_moe_finalize_routing(
            hidden_states,
            skip1=None,
            skip2=None,
            bias=None,
            scales=topk_weights,
            expanded_src_to_dst_row=expanded_row_idx,
            export_for_source_row=topk_ids,
        )
    else:
        # TODO: Reorder device memory 2 times here, replace the current
        # implementation here when suitable operators become available.
        final_hidden_states = torch_npu.npu_moe_finalize_routing(
            hidden_states,
            skip1=None,
            skip2=None,
            bias=None,
            scales=topk_weights,
            expanded_src_to_dst_row=expanded_row_idx,
            export_for_source_row=topk_ids,
        )
    if len(original_shape) == 3:
        final_hidden_states = final_hidden_states.view(original_shape)
    return final_hidden_states


def fused_experts_with_allgather(hidden_states: torch.Tensor,
                                 w1: torch.Tensor,
                                 w1_scale: torch.Tensor,
                                 w2: torch.Tensor,
                                 w2_scale: torch.Tensor,
                                 topk_weights: torch.Tensor,
                                 topk_ids: torch.Tensor,
                                 top_k: int,
                                 expert_map: torch.Tensor = None):
    original_shape = hidden_states.shape
    if len(original_shape) == 3:
        hidden_states = hidden_states.view(-1, hidden_states.shape[-1])
    num_tokens = hidden_states.shape[0]
    batch_size, hidden_size = hidden_states.shape
    topk_weights = topk_weights.to(hidden_states.dtype)

    ep_group = get_ep_group().device_group
    ep_rank = torch.distributed.get_rank(group=ep_group)
    ep_size = torch.distributed.get_world_size(ep_group)

    global_num_experts = len(expert_map)
    local_num_experts = global_num_experts // ep_size

    hidden_states, pertoken_scale = torch_npu.npu_dynamic_quant(hidden_states)

    hidden_states, expanded_x_idx, expert_tokens, pertoken_scale = torch_npu.npu_moe_init_routing_v2(
        hidden_states,
        topk_ids,
        scale=pertoken_scale,
        offset=None,
        active_num=num_tokens * top_k,
        expert_num=global_num_experts,
        expert_tokens_num_type=1,
        expert_tokens_num_flag=True,
        active_expert_range=[
            ep_rank * local_num_experts, (ep_rank + 1) * local_num_experts
        ],
        quant_mode=-1,
        row_idx_type=1)
    group_list_type = 1

    sorted_topk_weight = torch.index_select(topk_weights.view(-1), 0,
                                            expanded_x_idx)
    row_index = expanded_x_idx // topk_ids.shape[-1]
    row_index = row_index.to(torch.int64)
    share_input = torch.zeros((batch_size, hidden_size),
                              dtype=torch.bfloat16,
                              device="npu")

    hidden_states = torch_npu.npu_grouped_matmul(
        x=[hidden_states],
        weight=[w1],
        split_item=3,
        group_list_type=group_list_type,
        group_type=0,
        group_list=expert_tokens,
        output_dtype=torch.int32)[0]

    # act_fn: swiglu
    hidden_states, pertoken_scale = torch_npu.npu_dequant_swiglu_quant(
        x=hidden_states,
        weight_scale=w1_scale.to(torch.float32),
        activation_scale=pertoken_scale,
        bias=None,
        quant_scale=None,
        quant_offset=None,
        group_index=expert_tokens,
        activate_left=True,
        quant_mode=1,
    )

    final_hidden_states = torch_npu.npu_grouped_matmul_finalize_routing(
        hidden_states,
        w2,
        scale=w2_scale.to(torch.float32),
        bias=None,
        pertoken_scale=pertoken_scale.view(-1),
        group_list=expert_tokens,
        shared_input=share_input,
        logit=sorted_topk_weight.to(torch.float32),
        row_index=row_index,
        output_bs=batch_size).to(torch.bfloat16)

    if len(original_shape) == 3:
        final_hidden_states = final_hidden_states.view(original_shape)

    return final_hidden_states


def fused_experts(hidden_states: torch.Tensor,
                  w1: torch.Tensor,
                  w1_scale: torch.Tensor,
                  w2: torch.Tensor,
                  w2_scale: torch.Tensor,
                  topk_weights: torch.Tensor,
                  topk_ids: torch.Tensor,
                  top_k: int,
                  expert_map: torch.Tensor = None):
    original_shape = hidden_states.shape
    if len(original_shape) == 3:
        hidden_states = hidden_states.view(-1, hidden_states.shape[-1])

    num_tokens, _ = hidden_states.shape
    num_experts = w1.shape[0]
    dtype = hidden_states.dtype
    device = hidden_states.device

    if expert_map is not None:
        # Generate token indices and flatten
        token_indices = (torch.arange(num_tokens,
                                      device=device,
                                      dtype=torch.int64).unsqueeze(1).expand(
                                          -1, top_k).reshape(-1))

        # Flatten token-to-expert mappings and map to local experts
        weights_flat = topk_weights.view(-1)
        experts_flat = topk_ids.view(-1)
        local_experts_flat = expert_map[experts_flat]

        # Filter valid token-expert pairs
        mask = local_experts_flat != -1
        filtered_weights = torch.where(
            mask, weights_flat, torch.zeros_like(weights_flat)).to(dtype)
        filtered_experts = torch.where(
            mask, local_experts_flat,
            torch.full_like(local_experts_flat,
                            num_experts)).to(topk_ids.dtype)

        # Sort by local expert IDs
        sort_indices = torch.argsort(filtered_experts)
        sorted_token_indices = token_indices[sort_indices]
        sorted_weights = filtered_weights[sort_indices]

        # Compute token counts with minlength of num_experts
        # This is equivalent to but faster than:
        # >>> token_counts = torch.bincount(filtered_experts, minlength=num_experts)[:-1]
        token_counts = torch.zeros(num_experts + 1,
                                   device=device,
                                   dtype=torch.int64)
        ones = torch.ones_like(filtered_experts, dtype=torch.int64)
        token_counts.scatter_add_(0, filtered_experts.to(torch.int64), ones)
        expert_tokens = token_counts[:num_experts]
        # Rearrange hidden_states
        hidden_states = hidden_states[sorted_token_indices]
        group_list_type = 1
    else:
        row_idx_len = num_tokens * top_k
        row_idx = torch.arange(0,
                               row_idx_len,
                               dtype=torch.int32,
                               device=topk_weights.device).view(
                                   top_k, -1).permute(1, 0).contiguous()
        hidden_states, expanded_row_idx, expanded_expert_idx = torch_npu.npu_moe_init_routing(
            hidden_states,
            row_idx=row_idx,
            expert_idx=topk_ids,
            active_num=num_tokens)

        expert_tokens = torch_npu.npu_moe_compute_expert_tokens(
            expanded_expert_idx, num_experts)
        expert_tokens = expert_tokens.to(torch.int64)
        group_list_type = 0

    # `hidden_states` will be disposed in the `apply_mlp` function
    hidden_states = apply_mlp(hidden_states,
                              w1,
                              w1_scale,
                              w2,
                              w2_scale,
                              expert_tokens,
                              group_list_type=group_list_type)

    if expert_map is not None:
        hidden_states.mul_(sorted_weights.unsqueeze(1))
        final_hidden_states = torch.zeros(*original_shape,
                                          device=device,
                                          dtype=dtype)

        num_valid_tokens = mask.sum()
        valid_token_mask = torch.arange(
            0, sorted_token_indices.shape[0],
            device=device).unsqueeze(1) < num_valid_tokens
        hidden_states = hidden_states.masked_fill_(~valid_token_mask,
                                                   0).to(dtype)
        final_hidden_states.index_add_(0, sorted_token_indices, hidden_states)
    else:
        # TODO: Reorder device memory 2 times here, replace the current
        # implementation here when suitable operators become available.
        final_hidden_states = torch_npu.npu_moe_finalize_routing(
            hidden_states,
            skip1=None,
            skip2=None,
            bias=None,
            scales=topk_weights,
            expanded_src_to_dst_row=expanded_row_idx,
            export_for_source_row=topk_ids,
        )

    if len(original_shape) == 3:
        final_hidden_states = final_hidden_states.view(original_shape)
    return final_hidden_states


class AscendW8A8DynamicLinearMethod:
    """Linear method for Ascend W8A8_DYNAMIC.
    """

    def __init__(self):
        self.transpose_weight = True

    @staticmethod
    def get_weight(input_size: int, output_size: int,
                   params_dtype: torch.dtype) -> Dict[str, Any]:
        params_dict = {
            "weight": torch.empty(output_size, input_size, dtype=torch.int8)
        }
        return params_dict

    @staticmethod
    def get_pertensor_param(params_dtype: torch.dtype) -> Dict[str, Any]:
        return {}

    @staticmethod
    def get_perchannel_param(
        output_size: int,
        params_dtype: torch.dtype,
    ) -> Dict[str, Any]:
        params_dict = {}
        params_dict["weight_scale"] = torch.empty(output_size,
                                                  1,
                                                  dtype=params_dtype)
        params_dict["weight_offset"] = torch.empty(output_size,
                                                   1,
                                                   dtype=params_dtype)
        return params_dict

    @staticmethod
    def apply(
        layer: torch.nn.Module,
        x: Union[torch.Tensor, Tuple[torch.Tensor, torch.Tensor]],
        bias: Optional[torch.Tensor] = None,
        tp_rank: Optional[int] = 0,
    ) -> torch.Tensor:
        config = getattr(layer, "_ascend_quant_config", {})
        if not isinstance(x, tuple):
            output_dtype = config.get("output_dtype", x.dtype)
            quantized_x, dynamic_scale = torch_npu.npu_dynamic_quant(x)
        else:
            assert "output_dtype" in config.keys(), (
                f"DynamicLinearMethod needs explicitly specified `output_dtype`"
                f"for pre-quantized input, got config [{config}]")
            output_dtype = config["output_dtype"]
            quantized_x, dynamic_scale = x
        pertoken_scale = (dynamic_scale
                          if config.get("pertoken_scale", True) else None)

        output = torch_npu.npu_quant_matmul(
            quantized_x,
            layer.weight,
            layer.weight_scale,
            pertoken_scale=pertoken_scale,
            bias=bias,
            output_dtype=output_dtype,
        )
        return ((output, dynamic_scale)
                if config.get("return_scale", False) else output)

    def process_weights_after_loading(self, layer):
        if self.transpose_weight:
            layer.weight.data = layer.weight.data.transpose(0, 1).contiguous()
        # cast quantized weight tensors in NZ format (29) for higher inference speed
        layer.weight.data = torch_npu.npu_format_cast(layer.weight.data, 29)
        layer.weight_scale.data = layer.weight_scale.data.flatten()
        layer.weight_scale_fp32 = layer.weight_scale.data.to(torch.float32)
        layer.weight_offset.data = layer.weight_offset.data.flatten()


class AscendW8A8DynamicFusedMoEMethod:
    """FusedMoe method for Ascend W8A8_DYNAMIC.
    """

    def __init__(self):
        self.transpose_weight = True

        self.ep_group = get_ep_group()

        ascend_config = get_ascend_config()
        self.torchair_graph_enabled = ascend_config.torchair_graph_config.enabled

        try:
            device_group = self.ep_group.device_group
            # TODO: Try local_rank = ep_group.rank_in_group
            local_rank = torch.distributed.get_rank(group=device_group)
            backend = device_group._get_backend(torch.device("npu"))
            self.moe_all_to_all_group_name = backend.get_hccl_comm_name(
                local_rank)
        except AttributeError:
            self.moe_all_to_all_group_name = ""

    @staticmethod
    def get_weight(num_experts: int, intermediate_size_per_partition: int,
                   hidden_sizes: int,
                   params_dtype: torch.dtype) -> Dict[str, Any]:
        param_dict = {}
        param_dict["w13_weight"] = torch.empty(num_experts,
                                               2 *
                                               intermediate_size_per_partition,
                                               hidden_sizes,
                                               dtype=torch.int8)
        param_dict["w2_weight"] = torch.empty(num_experts,
                                              hidden_sizes,
                                              intermediate_size_per_partition,
                                              dtype=torch.int8)
        return param_dict

    @staticmethod
    def get_dynamic_quant_param(num_experts: int,
                                intermediate_size_per_partition: int,
                                hidden_sizes: int,
                                params_dtype: torch.dtype) -> Dict[str, Any]:
        param_dict = {}
        param_dict["w13_weight_scale"] = torch.empty(
            num_experts,
            2 * intermediate_size_per_partition,
            1,
            dtype=params_dtype)
        param_dict["w13_weight_offset"] = torch.empty(
            num_experts,
            2 * intermediate_size_per_partition,
            1,
            dtype=params_dtype)
        param_dict["w2_weight_scale"] = torch.empty(num_experts,
                                                    hidden_sizes,
                                                    1,
                                                    dtype=params_dtype)
        param_dict["w2_weight_offset"] = torch.empty(num_experts,
                                                     hidden_sizes,
                                                     1,
                                                     dtype=params_dtype)
        return param_dict

    def apply(
        self,
        layer: torch.nn.Module,
        x: torch.Tensor,
        router_logits: torch.Tensor,
        top_k: int,
        renormalize: bool,
        use_grouped_topk: bool = False,
        global_num_experts: int = -1,
        expert_map: Optional[torch.Tensor] = None,
        topk_group: Optional[int] = None,
        num_expert_group: Optional[int] = None,
        custom_routing_function: Optional[Callable] = None,
        scoring_func: str = "softmax",
        e_score_correction_bias: Optional[torch.Tensor] = None,
        is_prefill: bool = True,
        enable_force_load_balance: bool = True,
        log2phy: torch.Tensor = None,
        global_redundant_expert_num: int = 0,
        shared_experts: Optional[Any] = None,
        **kwargs,
    ) -> torch.Tensor:
        assert router_logits.shape[
            1] == global_num_experts, "Number of global experts mismatch"

        is_deepseek_v3_r1 = global_num_experts == 256

        # NOTE: now npu_moe_gating_top_k can only support `group_count=256` pattern
        if is_deepseek_v3_r1:
            topk_weights, topk_ids, _ = torch_npu.npu_moe_gating_top_k(
                router_logits,
                k=top_k,  # topk当前写8
                bias=e_score_correction_bias,
                k_group=topk_group,  # fix: 4
                group_count=num_expert_group,  # fix 8
                group_select_mode=1,  # 0: group中的最大; 1: topk2.sum(fix)
                renorm=0,  # 0: softmax->topk(fix); 1: topk->softmax
                norm_type=1,  # 0: softmax; 1: sigmoid(fix)
                # out_flag=False, # todo new api; 第三个输出是否输出
                # y2_flag=False, # old api; 第三个输出是否输出
                routed_scaling_factor=1,
                eps=float(1e-20))
        else:
            topk_weights, topk_ids = select_experts(
                hidden_states=x,
                router_logits=router_logits,
                top_k=top_k,
                use_grouped_topk=use_grouped_topk,
                renormalize=renormalize,
                topk_group=topk_group,
                num_expert_group=num_expert_group,
                custom_routing_function=custom_routing_function,
                scoring_func=scoring_func,
                e_score_correction_bias=e_score_correction_bias,
            )

        # this is a naive implementation for experts load balance so as
        # to avoid accumulating too much tokens on a single rank.
        # currently it is only activated when doing profile runs.
        if enable_force_load_balance:
            topk_ids = torch.randint_like(topk_ids, 0, global_num_experts)

        topk_weights = topk_weights.to(x.dtype)

        fused_moe_state = get_fused_moe_state(self.ep_group.world_size,
                                              is_prefill, is_deepseek_v3_r1)
        if fused_moe_state == FusedMoEState.AllGatherEP:
            return fused_experts_with_allgather(
                hidden_states=x,
                w1=layer.w13_weight,
                w1_scale=layer.w13_weight_scale,
                w2=layer.w2_weight,
                w2_scale=layer.w2_weight_scale,
                topk_weights=topk_weights,
                topk_ids=topk_ids,
                top_k=top_k,
                expert_map=expert_map)
        elif fused_moe_state == FusedMoEState.MC2:
            return fused_experts_with_mc2(
                hidden_states=x,
                w1=layer.w13_weight,
                w2=layer.w2_weight,
                w1_scale=layer.w13_weight_scale,
                w2_scale=layer.w2_weight_scale,
                topk_weights=topk_weights,
                topk_ids=topk_ids,
                top_k=top_k,
                expert_map=expert_map,
                moe_all_to_all_group_name=self.moe_all_to_all_group_name,
                log2phy=log2phy,
                global_redundant_expert_num=global_redundant_expert_num,
                shared_experts=shared_experts)
        elif fused_moe_state == FusedMoEState.AllGather:
            return fused_experts(hidden_states=x,
                                 w1=layer.w13_weight,
                                 w1_scale=layer.w13_weight_scale,
                                 w2=layer.w2_weight,
                                 w2_scale=layer.w2_weight_scale,
                                 topk_weights=topk_weights,
                                 topk_ids=topk_ids,
                                 top_k=top_k,
                                 expert_map=expert_map)
        else:
            # The current implementation of deepseek moe splits hidden_states
            # according to tp_size before they are feed into fused_moe module.
            # Therefore, all2all is needed no matter how dp/tp is set so as to
            # dispatch/combine tokens.
            return fused_experts_with_all2all(
                hidden_states=x,
                w1=layer.w13_weight,
                w1_scale=layer.w13_weight_scale,
                w2=layer.w2_weight,
                w2_scale=layer.w2_weight_scale,
                topk_weights=topk_weights,
                topk_ids=topk_ids,
                top_k=top_k,
                expert_map=expert_map,
                ep_group=self.ep_group,
                log2phy=log2phy,
                global_redundant_expert_num=global_redundant_expert_num,
            )

    def process_weights_after_loading(self, layer):
        if self.transpose_weight:
            layer.w13_weight.data = layer.w13_weight.data.transpose(
                1, 2).contiguous()
            layer.w2_weight.data = layer.w2_weight.data.transpose(
                1, 2).contiguous()
<<<<<<< HEAD
        torch_npu.npu_format_cast_(layer.w13_weight, 29)
        torch_npu.npu_format_cast_(layer.w2_weight, 29)
=======
        if envs.VLLM_ENABLE_FUSED_EXPERTS_ALLGATHER_EP:
            torch_npu.npu_format_cast_(layer.w2_weight, ACL_FORMAT_FRACTAL_NZ)
>>>>>>> 5177bef8
        layer.w13_weight_scale.data = layer.w13_weight_scale.data.view(
            layer.w13_weight_scale.data.shape[0], -1)
        layer.w13_weight_offset.data = layer.w13_weight_offset.data.view(
            layer.w13_weight_offset.data.shape[0], -1)
        layer.w2_weight_scale.data = layer.w2_weight_scale.data.view(
            layer.w2_weight_scale.data.shape[0], -1)
        layer.w2_weight_offset.data = layer.w2_weight_offset.data.view(
            layer.w2_weight_offset.data.shape[0], -1)<|MERGE_RESOLUTION|>--- conflicted
+++ resolved
@@ -816,13 +816,13 @@
                 1, 2).contiguous()
             layer.w2_weight.data = layer.w2_weight.data.transpose(
                 1, 2).contiguous()
-<<<<<<< HEAD
+
         torch_npu.npu_format_cast_(layer.w13_weight, 29)
         torch_npu.npu_format_cast_(layer.w2_weight, 29)
-=======
+
         if envs.VLLM_ENABLE_FUSED_EXPERTS_ALLGATHER_EP:
             torch_npu.npu_format_cast_(layer.w2_weight, ACL_FORMAT_FRACTAL_NZ)
->>>>>>> 5177bef8
+
         layer.w13_weight_scale.data = layer.w13_weight_scale.data.view(
             layer.w13_weight_scale.data.shape[0], -1)
         layer.w13_weight_offset.data = layer.w13_weight_offset.data.view(
