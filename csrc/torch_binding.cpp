/*
 * Copyright (c) Huawei Technologies Co., Ltd. 2024. All rights reserved.
 *
 * Licensed under the Apache License, Version 2.0 (the "License");
 * you may not use this file except in compliance with the License.
 * You may obtain a copy of the License at
 *
 * http://www.apache.org/licenses/LICENSE-2.0
 *
 * Unless required by applicable law or agreed to in writing, software
 * distributed under the License is distributed on an "AS IS" BASIS,
 * WITHOUT WARRANTIES OR CONDITIONS OF ANY KIND, either express or implied.
 * See the License for the specific language governing permissions and
 * limitations under the License.
 */

#include <torch/extension.h>
#include <torch/library.h>
#include <torch/version.h>
#include <torch_npu/csrc/core/npu/NPUStream.h>
#include <torch_npu/csrc/framework/OpCommand.h>
#include <torch_npu/csrc/npu/Module.h>
#include <pybind11/pybind11.h>
#include "acl/acl.h"
#include "tiling/platform/platform_ascendc.h"
#include "aclnn/opdev/platform.h"
#include "ops.h"
#include "utils.h"

namespace vllm_ascend {

std::tuple<at::Tensor, at::Tensor> rotary_embedding(at::Tensor &positions, at::Tensor &query, at::Tensor &key,
    int64_t head_size, at::Tensor &cos_sin_cache,  bool is_neox)
{
    int32_t deviceId = 0;
    int64_t num_tokens = positions.numel();
    int positions_ndim = positions.dim();
    TORCH_CHECK(
        positions_ndim == 1 || positions_ndim == 2,
        "positions must have shape [num_tokens] or [batch_size, seq_len]");
    if (positions_ndim == 1) {
      TORCH_CHECK(
          query.size(0) == positions.size(0) && key.size(0) == positions.size(0),
          "query, key and positions must have the same number of tokens");
    }
    if (positions_ndim == 2) {
      TORCH_CHECK(
          query.size(0) == positions.size(0) &&
              key.size(0) == positions.size(0) &&
              query.size(1) == positions.size(1) &&
              key.size(1) == positions.size(1),
          "query, key and positions must have the same batch_size and seq_len");
    }
    TORCH_CHECK(head_size % 32 == 0, "rotary_embedding: headSize should be divisible by 32");
    int query_hidden_size = query.numel() / num_tokens;
    int key_hidden_size = key.numel() / num_tokens;
    TORCH_CHECK(query_hidden_size % head_size == 0);
    TORCH_CHECK(key_hidden_size % head_size == 0);
    TORCH_CHECK(is_neox == true, "rotary_embedding: neox=false is not supported as custom kernel in vllm-ascend");

    // Make sure query and key have consistent number of heads
    int num_heads = query_hidden_size / head_size;
    int num_kv_heads = key_hidden_size / head_size;
    TORCH_CHECK(num_heads % num_kv_heads == 0);
    at::Tensor query_dst = at::empty({num_tokens, num_heads, head_size}, query.options());
    at::Tensor key_dst = at::empty({num_tokens, num_kv_heads, head_size}, key.options());

    int rot_dim = cos_sin_cache.size(1);
    int seq_dim_idx = positions_ndim - 1;
    int64_t *position_ids_ptr = positions.data_ptr<int64_t>();
    void *query_dst_ptr = query_dst.data_ptr();
    void *key_dst_ptr = key_dst.data_ptr();
    void *query_ptr = query.data_ptr();
    void *key_ptr = key.data_ptr();
    void *cos_sin_cache_ptr = cos_sin_cache.data_ptr();
    int64_t query_stride = query.stride(seq_dim_idx);
    int64_t key_stride = key.stride(seq_dim_idx);
    int64_t dst_query_stride = query_dst.stride(0);
    int64_t dst_key_stride = key_dst.stride(0);
    at::ScalarType scalar_type = query.scalar_type();
    aclrtStream stream = c10_npu::getCurrentNPUStream().stream();
    at_npu::native::OpCommand cmd;
    cmd.Name("rotary_embedding");
    cmd.SetCustomHandler([scalar_type, is_neox, num_tokens, stream, position_ids_ptr, query_dst_ptr, key_dst_ptr,
                          query_ptr, key_ptr, cos_sin_cache_ptr, rot_dim, query_stride, key_stride,
                          dst_query_stride, dst_key_stride, num_heads, num_kv_heads, head_size]() -> int {
        auto dtype_num = get_dtype_from_torch(scalar_type);
        fe::PlatFormInfos platform_infos;
        int device_id = 0;
        fe::PlatformInfoManager::GeInstance().GetRuntimePlatformInfosByDevice(device_id, platform_infos);
        uint32_t aivNum = platform_infos.GetCoreNumByType("aiv");
        uint32_t loop_cnt = (num_tokens + aivNum - 1) / aivNum;
        rotary_embedding_impl(dtype_num, is_neox, stream, position_ids_ptr, query_dst_ptr, key_dst_ptr, query_ptr,
                                key_ptr, cos_sin_cache_ptr, rot_dim, query_stride, key_stride, dst_query_stride,
                                dst_key_stride, num_heads, num_kv_heads, head_size, num_tokens, loop_cnt, aivNum);
        return 0;
    });
    cmd.Run();
    return {query_dst, key_dst};
}

<<<<<<< HEAD
std::tuple<at::Tensor, at::Tensor> get_masked_input_and_mask(
    at::Tensor &input,
    const int64_t org_vocab_start_index,
    const int64_t org_vocab_end_index,
    const int64_t num_org_vocab_padding,
    const int64_t added_vocab_start_index,
    const int64_t added_vocab_end_index) 
{
    // Input validation
    TORCH_CHECK(input.dim() >= 1, "input must have at least 1 dimension");

    //std::cout << "Values: " << input << std::endl;

    // Get total number of elements
    int64_t size = input.numel();
    //std::cout << "size:" << size << std::endl;
    
    // Create output tensors
    at::Tensor masked_input = at::empty_like(input);
    //at::Tensor masked_input = at::empty(input.sizes(), input.options().dtype(input.dtype()));

    //at::Tensor mask = at::empty(input.sizes(), input.options().dtype(at::kBool));
	at::Tensor mask = at::empty_like(input).to(at::kBool);
    
    // Get data pointers
    void *input_ptr = input.data_ptr();
    void *masked_input_ptr = masked_input.data_ptr();
    void *mask_ptr = mask.data_ptr();
    
    // Get current stream
    aclrtStream stream = c10_npu::getCurrentNPUStream().stream();
    
    // Get scalar type
    at::ScalarType scalar_type = input.scalar_type();
    
    // Create and configure OpCommand
    at_npu::native::OpCommand cmd;
    cmd.Name("get_masked_input_and_mask");
    cmd.SetCustomHandler([scalar_type, size, stream, 
                         input_ptr, masked_input_ptr, mask_ptr,
                         org_vocab_start_index, org_vocab_end_index,
                         num_org_vocab_padding, added_vocab_start_index,
                         added_vocab_end_index]() -> int {
        // Get platform info
        fe::PlatFormInfos platform_infos;
        int device_id = 0;
        fe::PlatformInfoManager::GeInstance().GetRuntimePlatformInfosByDevice(device_id, platform_infos);
        uint32_t aivNum = platform_infos.GetCoreNumByType("aiv");
        uint32_t loop_cnt = (size + aivNum - 1) / aivNum;
        
        // Call implementation
        get_masked_input_and_mask_impl(
            stream,
            input_ptr,
            masked_input_ptr, 
            mask_ptr,
            org_vocab_start_index,
            org_vocab_end_index,
            num_org_vocab_padding,
            added_vocab_start_index,
            added_vocab_end_index,
            size,
            loop_cnt,
            aivNum);
            
        return 0;
    });
    cmd.Run();
    return {masked_input, mask};
}


=======
>>>>>>> a93bed45
void verify_tensor(std::string const& name, at::Tensor const& t,
                          int64_t const size_0, int64_t const size_1,
                          c10::ScalarType const type) {
    bool size_0_cond = true;
    if (size_0 != -1) {
        size_0_cond = t.size(0) == size_0;
    }

    bool size_1_cond = true;
    if (size_1 != -1) {
        size_1_cond = t.size(1) == size_1;
    }

    bool is_contiguous = t.is_contiguous();
    bool same_type = t.dtype() == type;

    bool pass = size_0_cond && size_1_cond && is_contiguous && same_type;
    if (!pass) {
        TORCH_CHECK(false, "tensor: name = ", name, ", shape = ", t.sizes(),
                " is_cont = ", t.is_contiguous(), ", type = ", t.dtype(),
                " is not as expected: shape = [", size_0, ", ", size_1,
                "], type = ", type);
    }
}


void advance_step_flashattn_ascendc(
    int64_t num_seqs, int64_t num_queries, int64_t block_size,
    at::Tensor& input_tokens,
    at::Tensor& sampled_token_ids,
    at::Tensor& input_positions,
    at::Tensor& seq_lens,
    at::Tensor& slot_mapping,
    at::Tensor& block_tables
){
    // Verify all tensors
    verify_tensor("input_tokens", input_tokens, num_seqs, -1, at::kLong);
    verify_tensor("sampled_token_ids", sampled_token_ids, num_queries, 1,at::kLong);
    verify_tensor("input_positions", input_positions, num_seqs, -1, at::kLong);
    verify_tensor("seq_lens", seq_lens, num_seqs, -1, at::kInt);
    verify_tensor("slot_mapping", slot_mapping, num_seqs, -1, at::kInt);
    verify_tensor("block_tables", block_tables, num_seqs, -1, at::kInt);


    int64_t* input_tokens_ptr = input_tokens.data_ptr<int64_t>();
    int64_t* sampled_token_ids_ptr = sampled_token_ids.data_ptr<int64_t>();
    int64_t* input_positions_ptr = input_positions.data_ptr<int64_t>();
    int32_t* seq_lens_ptr = seq_lens.data_ptr<int32_t>();
    int32_t* slot_mapping_ptr = slot_mapping.data_ptr<int32_t>();
    int32_t* block_tables_ptr =  block_tables.data_ptr<int32_t>();


    int32_t device_id;
    aclrtGetDevice(&device_id);
    auto npu_stream = c10_npu::getCurrentNPUStream(device_id);
    aclrtStream stream = npu_stream.stream();

    // aclrtStream stream = c10_npu::getCurrentNPUStream().stream();
    at_npu::native::OpCommand cmd;
    cmd.Name("advance_step_flashattn_ascendc");
    cmd.SetCustomHandler([stream, num_seqs, num_queries,
                          block_size, input_tokens_ptr, sampled_token_ids_ptr,
                          input_positions_ptr, seq_lens_ptr, slot_mapping_ptr,
                          block_tables_ptr, block_tables]() -> int {
        launch_advance_step_flashattn(stream,
                                    num_seqs,
                                    num_queries,
                                    block_size,
                                    input_tokens_ptr,
                                    sampled_token_ids_ptr,
                                    input_positions_ptr,
                                    seq_lens_ptr,
                                    slot_mapping_ptr,
                                    block_tables_ptr,
                                    block_tables.stride(0));
        return 0;
    });
    cmd.Run();
    return ;
}
} // namespace vllm_ascend

TORCH_LIBRARY_EXPAND(_C, ops)
{
    // vLLM-Ascend custom ops
    ops.def("weak_ref_tensor(Tensor input) -> Tensor");
    ops.impl("weak_ref_tensor", torch::kPrivateUse1, &vllm_ascend::weak_ref_tensor);

    // Rotary embedding
    // Apply GPT-NeoX style rotary embedding to query and key.
    ops.def(
        "rotary_embedding(Tensor positions, Tensor! query,"
        "                 Tensor! key, int head_size,"
        "                 Tensor cos_sin_cache, bool is_neox) -> (Tensor query, Tensor key)");
    ops.impl("rotary_embedding", torch::kPrivateUse1, &vllm_ascend::rotary_embedding);
<<<<<<< HEAD


    ops.def(
        "get_masked_input_and_mask(Tensor input, "
        "                         int org_vocab_start_index, "
        "                         int org_vocab_end_index, "
        "                         int num_org_vocab_padding, "
        "                         int added_vocab_start_index, "
        "                         int added_vocab_end_index) -> (Tensor masked_input, Tensor mask)");
    ops.impl("get_masked_input_and_mask", torch::kPrivateUse1, &vllm_ascend::get_masked_input_and_mask);


=======
>>>>>>> a93bed45
    ops.def(
        "advance_step_flashattn_ascendc(int num_seqs, int num_queries, int block_size,"
        "                               Tensor! input_tokens, Tensor! sampled_token_ids, Tensor! input_positions,"
        "                               Tensor! seq_lens, Tensor! slot_mapping, Tensor! block_tables) -> ()");
    ops.impl("advance_step_flashattn_ascendc", torch::kPrivateUse1, &vllm_ascend::advance_step_flashattn_ascendc);
}

REGISTER_EXTENSION(_C)<|MERGE_RESOLUTION|>--- conflicted
+++ resolved
@@ -99,7 +99,6 @@
     return {query_dst, key_dst};
 }
 
-<<<<<<< HEAD
 std::tuple<at::Tensor, at::Tensor> get_masked_input_and_mask(
     at::Tensor &input,
     const int64_t org_vocab_start_index,
@@ -171,9 +170,6 @@
     return {masked_input, mask};
 }
 
-
-=======
->>>>>>> a93bed45
 void verify_tensor(std::string const& name, at::Tensor const& t,
                           int64_t const size_0, int64_t const size_1,
                           c10::ScalarType const type) {
@@ -269,8 +265,6 @@
         "                 Tensor! key, int head_size,"
         "                 Tensor cos_sin_cache, bool is_neox) -> (Tensor query, Tensor key)");
     ops.impl("rotary_embedding", torch::kPrivateUse1, &vllm_ascend::rotary_embedding);
-<<<<<<< HEAD
-
 
     ops.def(
         "get_masked_input_and_mask(Tensor input, "
@@ -281,9 +275,6 @@
         "                         int added_vocab_end_index) -> (Tensor masked_input, Tensor mask)");
     ops.impl("get_masked_input_and_mask", torch::kPrivateUse1, &vllm_ascend::get_masked_input_and_mask);
 
-
-=======
->>>>>>> a93bed45
     ops.def(
         "advance_step_flashattn_ascendc(int num_seqs, int num_queries, int block_size,"
         "                               Tensor! input_tokens, Tensor! sampled_token_ids, Tensor! input_positions,"
